// Copyright 2017 Google Inc.
//
// Licensed under the Apache License, Version 2.0 (the "License");
// you may not use this file except in compliance with the License.
// You may obtain a copy of the License at
//
//      http://www.apache.org/licenses/LICENSE-2.0
//
// Unless required by applicable law or agreed to in writing, software
// distributed under the License is distributed on an "AS IS" BASIS,
// WITHOUT WARRANTIES OR CONDITIONS OF ANY KIND, either express or implied.
// See the License for the specific language governing permissions and
// limitations under the License.

package ytypes

import (
	"encoding/json"
	"reflect"

	"github.com/openconfig/goyang/pkg/yang"
	"github.com/openconfig/ygot/util"
	"github.com/openconfig/ygot/ygot"
	"google.golang.org/grpc/codes"
	"google.golang.org/grpc/status"
	"google.golang.org/protobuf/proto"

	gpb "github.com/openconfig/gnmi/proto/gnmi"
)

// Type retrieveNodeArgs contains the set of parameters that changes
// behavior of how retrieveNode works.
type retrieveNodeArgs struct {
	// If delete is set to true, retrieve node deletes the node at the
	// to supplied path.
	// NOTE: all other arguments, i.e. wildcards, partial key match, modifyRoot,
	// etc. are currently incompatible with delete.
	delete bool
	// If set to true, retrieveNode handles wildcards. e.g. key=*
	handleWildcards bool
	// If partialKeyMatch is set to true, retrieveNode tolerates missing
	// key(s) in the given path. If no key is provided, all the nodes
	// in the keyed list are treated as match. If some of the keys are
	// provided, it returns the nodes corresponding to provided keys.
	partialKeyMatch bool
	// If modifyRoot is set to true, retrieveNode traverses the GoStruct
	// and initialies nodes or inserting keys into maps if they do not exist.
	modifyRoot bool
	// initializeLeafs, if true, means that retrieveNode also initializes
	// leafs when traversing the GoStruct.
	initializeLeafs bool
	// If val is set to a non-nil value, leaf/leaflist node corresponding
	// to the given path is updated with this value.
	val interface{}
	// tolerateJSONInconsistenciesForVal means to tolerate inconsistencies
	// for val as if it were converted from JSON. As of right now, this is
	// specifically to deal with uint values being streamed as positive int
	// values.
	tolerateJSONInconsistenciesForVal bool
	// preferShadowPath uses the name of the "shadow-path" tag of a
	// GoStruct to determine the path elements instead of the
	// "path" tag, whenever the former is present.
	preferShadowPath bool
	// tolerateMissingElements means to not return an error if a node is not
	// found at the given path.
	tolerateMissingElements bool
}

// retrieveNode is an internal function that retrieves the node specified by
// the supplied path from the root which must have the schema supplied.
// retrieveNodeArgs change the way retrieveNode works.
// retrieveNode returns the list of matching nodes and their schemas, and error.
// Note that retrieveNode may mutate the tree even if it fails.
func retrieveNode(schema *yang.Entry, root interface{}, path, traversedPath *gpb.Path, args retrieveNodeArgs) ([]*TreeNode, error) {
	switch {
	case path == nil || len(path.Elem) == 0:
		// When args.val is non-nil and the schema isn't nil, further check whether
<<<<<<< HEAD
		// the node has a non-leaf schema. Setting a non-leaf schema isn't allowed.
		if !util.IsValueNil(args.val) && schema != nil {
			// TODO(ythadhani) Need another check for presence statement.
			// An empty presence container is treated as a leaf
			if schema.IsContainer() {
				isEmptyIetfJson, err := util.IsEmptyIetfJson(args.val)
				if err != nil || !isEmptyIetfJson {
					return nil, status.Errorf(codes.Unknown, "path %v points to a node with non-leaf schema %v", traversedPath, schema)
				}
			} else if !(schema.IsLeaf() || schema.IsLeafList()) {
=======
		// the node has a non-leaf schema. Setting a non-leaf schema when the payload
		// isn't JSON isn't allowed.
		if !util.IsValueNil(args.val) && schema != nil && !(schema.IsLeaf() || schema.IsLeafList()) {
			// When the payload is JSON, however, we are able to unmarshal into the root element.
			// Note: handling for unmarshalling leaf nodes is done in another location since
			// we need to know the parent struct of the leaf.
			if args.val.(*gpb.TypedValue).GetJsonIetfVal() != nil {
				var jsonTree interface{}
				if err := json.Unmarshal(args.val.(*gpb.TypedValue).GetJsonIetfVal(), &jsonTree); err != nil {
					return nil, status.Errorf(codes.Unknown, "failed to update struct %T with value %v; %v", root, args.val, err)
				}
				var opts []UnmarshalOpt
				if args.preferShadowPath {
					opts = append(opts, &PreferShadowPath{})
				}
				if err := Unmarshal(schema, root, jsonTree, opts...); err != nil {
					return nil, status.Errorf(codes.Unknown, "failed to update struct %T with value %v; %v", root, args.val, err)
				}
			} else {
>>>>>>> a7303179
				return nil, status.Errorf(codes.Unknown, "path %v points to a node with non-leaf schema %v", traversedPath, schema)
			}
		}
		return []*TreeNode{{
			Path:   traversedPath,
			Schema: schema,
			Data:   root,
		}}, nil
	case util.IsValueNil(root):
		if args.delete || args.tolerateMissingElements {
			// No-op in case of a delete on a field whose value is not populated.
			return nil, nil
		}
		return nil, status.Errorf(codes.NotFound, "could not find children %v at path %v", path, traversedPath)
	case schema == nil:
		return nil, status.Errorf(codes.InvalidArgument, "schema is nil for type %T, path %v", root, path)
	}

	switch {
	// Check if the schema is a container, or the schema is a list and the parent provided is a member of that list.
	case schema.IsContainer() || (schema.IsList() && util.IsTypeStructPtr(reflect.TypeOf(root))):
		return retrieveNodeContainer(schema, root, path, traversedPath, args)
	case schema.IsList():
		return retrieveNodeList(schema, root, path, traversedPath, args)
	}
	return nil, status.Errorf(codes.InvalidArgument, "can not use a parent that is not a container or list; schema %v root %T, path %v", schema, root, path)
}

// retrieveNodeContainer is an internal function and operates on GoStruct. It retrieves
// the node by the supplied path from the root which must have the schema supplied.
// It recurses by calling retrieveNode. If modifyRoot is set to true, nodes along the path are initialized
// if they are nil. If val isn't nil, then it is set on the leaf or leaflist node.
// Note that root is modified even if function returns error status.
func retrieveNodeContainer(schema *yang.Entry, root interface{}, path *gpb.Path, traversedPath *gpb.Path, args retrieveNodeArgs) ([]*TreeNode, error) {
	rv := reflect.ValueOf(root)
	if !util.IsTypeStructPtr(rv.Type()) {
		return nil, status.Errorf(codes.InvalidArgument, "got %T, want struct ptr root in retrieveNodeContainer", root)
	}

	// dereference reflect value as it points to a pointer.
	v := rv.Elem()

	for i := 0; i < v.NumField(); i++ {
		fv, ft := v.Field(i), v.Type().Field(i)

		childSchemaFn := util.ChildSchema
		if args.preferShadowPath {
			childSchemaFn = util.ChildSchemaPreferShadow
		}
		cschema, err := childSchemaFn(schema, ft)
		if !util.IsYgotAnnotation(ft) {
			switch {
			case err != nil:
				return nil, status.Errorf(codes.Unknown, "failed to get child schema for %T, field %s: %s", root, ft.Name, err)
			case cschema == nil:
				return nil, status.Errorf(codes.InvalidArgument, "could not find schema for type %T, field %s", root, ft.Name)
			}
		}

		checkPath := func(p []string, args retrieveNodeArgs, shadowLeaf bool) ([]*TreeNode, error) {
			to := len(p)
			if util.IsTypeMap(ft.Type) {
				to--
			}
			np := &gpb.Path{}
			if traversedPath != nil {
				np = proto.Clone(traversedPath).(*gpb.Path)
			}
			for i := range p[0:to] {
				np.Elem = append(np.Elem, path.GetElem()[i])
			}

			// If the current node is a shadow leaf, this means the input path is a shadow path
			// that the GoStruct recognizes, but doesn't have space for. We will therefore
			// stop processing at this point, in other words avoid modifying any child struct
			// elements beyond this point.
			if shadowLeaf {
				switch {
				case cschema == nil:
					return nil, status.Errorf(codes.InvalidArgument, "could not find schema for path %v", np)
				case !cschema.IsLeaf():
					return nil, status.Errorf(codes.InvalidArgument, "shadow path traverses a non-leaf node, this is not allowed, path: %v", np)
				default:
					return []*TreeNode{{
						Path: np,
					}}, nil
				}
			}

			// If args.modifyRoot is true, then initialize the field before possibly searching further.
			if args.modifyRoot {
				if err := util.InitializeStructField(root, ft.Name, args.initializeLeafs); err != nil {
					return nil, status.Errorf(codes.Unknown, "failed to initialize struct field %s in %T, child schema %v, path %v", ft.Name, root, cschema, path)
				}
			}

			// If delete is specified, and the path is exhausted, then we set the
			// corresponding field to its zero value. The zero value is the unset value for
			// any node type, whether leaf or non-leaf.
			if args.delete && len(path.Elem) == to {
				fv.Set(reflect.Zero(ft.Type))
				return nil, nil
			}

			// If val in args is set to a non-nil value and the path is exhausted, we
			// may be dealing with a leaf or leaf list node. We should set the val
			// to the corresponding field in GoStruct. If the field is an annotation,
			// the field doesn't have a schema, so it is handled separately.
			if !util.IsValueNil(args.val) && len(path.Elem) == to {
				switch {
				case util.IsYgotAnnotation(ft):
					if err := util.UpdateField(root, ft.Name, args.val); err != nil {
						return nil, status.Errorf(codes.Unknown, "failed to update struct field %s in %T with value %v, because of %v", ft.Name, root, args.val, err)
					}
				case cschema.IsLeaf() || cschema.IsLeafList():
					// With GNMIEncoding, unmarshalGeneric can only unmarshal leaf or leaf list
					// nodes. Schema provided must be the schema of the leaf or leaf list node.
					// root must be the reference of container leaf/leaf list belongs to.
					var val interface{}
					var encoding Encoding
					switch {
					case args.val.(*gpb.TypedValue).GetJsonIetfVal() != nil:
						encoding = JSONEncoding
						if err := json.Unmarshal(args.val.(*gpb.TypedValue).GetJsonIetfVal(), &val); err != nil {
							return nil, status.Errorf(codes.Unknown, "failed to update struct field %s in %T with value %v; %v", ft.Name, root, args.val, err)
						}
					case args.tolerateJSONInconsistenciesForVal:
						encoding = gNMIEncodingWithJSONTolerance
						val = args.val
					default:
						encoding = GNMIEncoding
						val = args.val
					}
					var opts []UnmarshalOpt
					if args.preferShadowPath {
						opts = append(opts, &PreferShadowPath{})
					}
<<<<<<< HEAD
					if err := unmarshalGeneric(cschema, root, args.val, encoding, unmarshalConfig{}); err != nil {
=======
					if err := unmarshalGeneric(cschema, root, val, encoding, opts...); err != nil {
>>>>>>> a7303179
						return nil, status.Errorf(codes.Unknown, "failed to update struct field %s in %T with value %v; %v", ft.Name, root, args.val, err)
					}
				}
				// With JSONEncoding, we can unmarshal container nodes or list elements.
				// Handling for this is forwarded to existing handling in retrieveNode
				// since unlike leaf or leaf-list nodes, we can unmarshal directly into
				// the struct rather than having to use the parent struct.
			}

			return retrieveNode(cschema, fv.Interface(), util.TrimGNMIPathPrefix(path, p[0:to]), np, args)
		}

		// Continue traversal on the first-encountered annotated
		// GoStruct path that forms a prefix of the input path.
		//
		// Note that we first look through the non-shadow path, and if
		// no matches are found, we then look through the shadow path
		// to find matches. If the input path matches a shadow path,
		// then we're guaranteed to have reached a leaf, since shadow
		// paths can only occur for direct leaves under config/state.
		//
		// If the user has opted to prefer the "shadow-path" tag instead
		// of the "path" tag, then we look-up the "shadow-path" first.
		var shadowLeaf bool
		if args.preferShadowPath {
			// Look through shadow paths first instead.
			schPaths := util.ShadowSchemaPaths(ft)
			for _, p := range schPaths {
				if util.PathMatchesPrefix(path, p) {
					return checkPath(p, args, false)
				}
			}

			if len(schPaths) != 0 {
				// If there were shadow paths, then we treat the
				// "path" tag values as "shadow-path" values.
				shadowLeaf = true
			}
		}
		schPaths, err := util.SchemaPaths(ft)
		if err != nil {
			return nil, status.Errorf(codes.Unknown, "failed to get schema paths for %T, field %s: %s", root, ft.Name, err)
		}
		for _, p := range schPaths {
			if util.PathMatchesPrefix(path, p) {
				return checkPath(p, args, shadowLeaf)
			}
		}
		if !args.preferShadowPath {
			// Look through shadow paths last.
			for _, p := range util.ShadowSchemaPaths(ft) {
				if util.PathMatchesPrefix(path, p) {
					return checkPath(p, args, true)
				}
			}
		}
	}

	return nil, status.Errorf(codes.InvalidArgument, "no match found in %T, for path %v", root, path)
}

// retrieveNodeList is an internal function and operates on a map. It returns the nodes matching
// with keys corresponding to the key supplied in path.
// Function returns list of nodes, list of schemas and error.
func retrieveNodeList(schema *yang.Entry, root interface{}, path, traversedPath *gpb.Path, args retrieveNodeArgs) ([]*TreeNode, error) {
	rv := reflect.ValueOf(root)
	switch {
	case schema.Key == "":
		return nil, status.Errorf(codes.InvalidArgument, "unkeyed list can't be traversed, type %T, path %v", root, path)
	case len(path.GetElem()) == 0:
		return nil, status.Errorf(codes.InvalidArgument, "path length is 0, schema %v, root %v", schema, root)
	case !util.IsValueMap(rv):
		return nil, status.Errorf(codes.InvalidArgument, "root has type %T, expect map", root)
	}

	var matches []*TreeNode

	listKeyT := rv.Type().Key()
	listElemT := rv.Type().Elem()
	for _, k := range rv.MapKeys() {
		listElemV := rv.MapIndex(k)

		// Handle lists with a single key.
		if !util.IsValueStruct(k) {
			// Handle the special case that we have zero keys specified only when we are handling lists
			// with partial keys specified.
			if len(path.GetElem()[0].GetKey()) == 0 && args.partialKeyMatch || (args.handleWildcards && path.GetElem()[0].GetKey()[schema.Key] == "*") {
				keys, err := ygot.PathKeyFromStruct(listElemV)
				if err != nil {
					return nil, status.Errorf(codes.Unknown, "could not get path keys at %v: %v", traversedPath, err)
				}
				nodes, err := retrieveNode(schema, listElemV.Interface(), util.PopGNMIPath(path), appendElem(traversedPath, &gpb.PathElem{Name: path.GetElem()[0].Name, Key: keys}), args)
				if err != nil {
					return nil, err
				}

				matches = append(matches, nodes...)

				continue
			}

			// Otherwise, check for equality of the key.
			pathKey, ok := path.GetElem()[0].GetKey()[schema.Key]
			if !ok {
				return nil, status.Errorf(codes.NotFound, "schema key %s is not found in gNMI path %v, root %T", schema.Key, path, root)
			}

			kv, err := getKeyValue(listElemV.Elem(), schema.Key)
			if err != nil {
				return nil, status.Errorf(codes.Unknown, "failed to get key value for %v, path %v: %v", listElemV.Interface(), path, err)
			}

			keyAsString, err := ygot.KeyValueAsString(kv)
			if err != nil {
				return nil, status.Errorf(codes.InvalidArgument, "failed to convert %v to a string, path %v: %v", kv, path, err)
			}
			if keyAsString == pathKey {
				remainingPath := util.PopGNMIPath(path)
				if args.delete && len(remainingPath.GetElem()) == 0 {
					rv.SetMapIndex(k, reflect.Value{})
					return nil, nil
				}
				return retrieveNode(schema, listElemV.Interface(), remainingPath, appendElem(traversedPath, path.GetElem()[0]), args)
			}
			continue
		}

		match := true
		for i := 0; i < k.NumField(); i++ {
			fieldName := listKeyT.Field(i).Name
			fieldValue := k.Field(i)
			if !fieldValue.IsValid() {
				return nil, status.Errorf(codes.InvalidArgument, "invalid field %s in %T", fieldName, k)
			}

			elemFieldT, ok := listElemT.Elem().FieldByName(fieldName)
			if !ok {
				return nil, status.Errorf(codes.NotFound, "element struct type %v does not contain key field %s", listElemT, fieldName)
			}

			schemaKey, err := directDescendantSchema(elemFieldT)
			if err != nil {
				return nil, status.Errorf(codes.Unknown, "unable to get direct descendant schema name for %v: %v", schemaKey, err)
			}

			pathKey, ok := path.GetElem()[0].GetKey()[schemaKey]
			// If key isn't found in the path key, treat it as error if partialKeyMatch is set to false.
			// Otherwise, continue searching other keys of key struct and count the value as match
			// if other keys are also match.
			switch {
			case !ok && !args.partialKeyMatch:
				return nil, status.Errorf(codes.NotFound, "gNMI path %v does not contain a map entry for schema %v, root %T", path, schemaKey, root)
			case !ok && args.partialKeyMatch:
				// If the key wasn't specified, then skip the comparison of value.
				continue
			}
			keyAsString, err := ygot.KeyValueAsString(fieldValue.Interface())
			if err != nil {
				return nil, status.Errorf(codes.Unknown, "failed to convert the field value to string, field %v: %v", fieldName, err)
			}
			if !(args.handleWildcards && pathKey == "*") && pathKey != keyAsString {
				match = false
				break
			}
		}

		if match {
			keys, err := ygot.PathKeyFromStruct(listElemV)
			if err != nil {
				return nil, status.Errorf(codes.Unknown, "could not extract keys from %v: %v", traversedPath, err)
			}
			remainingPath := util.PopGNMIPath(path)
			if args.delete && len(remainingPath.GetElem()) == 0 {
				rv.SetMapIndex(k, reflect.Value{})
				return nil, nil
			}
			nodes, err := retrieveNode(schema, listElemV.Interface(), remainingPath, appendElem(traversedPath, &gpb.PathElem{Name: path.GetElem()[0].Name, Key: keys}), args)
			if err != nil {
				return nil, err
			}

			if nodes != nil {
				matches = append(matches, nodes...)
			}
		}
	}

	if len(matches) == 0 && args.modifyRoot {
		key, err := insertAndGetKey(schema, root, path.GetElem()[0].GetKey())
		if err != nil {
			return nil, err
		}
		nodes, err := retrieveNode(schema, rv.MapIndex(reflect.ValueOf(key)).Interface(), util.PopGNMIPath(path), appendElem(traversedPath, path.GetElem()[0]), args)
		if err != nil {
			return nil, err
		}
		matches = append(matches, nodes...)
	}

	return matches, nil
}

// GetOrCreateNodeOpt defines an interface that can be used to supply arguments to functions using GetOrCreateNode.
type GetOrCreateNodeOpt interface {
	// IsGetOrCreateNodeOpt is a marker method that is used to identify an instance of GetOrCreateNodeOpt.
	IsGetOrCreateNodeOpt()
}

// GetOrCreateNode function retrieves the node specified by the supplied path from the root which must have the
// schema supplied. It strictly matches keys in the path, in other words doesn't treat partial match as match.
// However, if there is no match, a new entry in the map is created. GetOrCreateNode also initializes the nodes
// along the path if they are nil.
// Function returns the value and schema of the node as well as error.
// Note that this function may modify the supplied root even if the function fails.
// Note that this function may create containers or list entries even if the input path is a shadow path.
// TODO(wenbli): a traversal should remember what containers or list entries
//		 were created so that a failed call or a call to a shadow path can later undo
// 		 this. This applies to SetNode as well.
func GetOrCreateNode(schema *yang.Entry, root interface{}, path *gpb.Path, opts ...GetOrCreateNodeOpt) (interface{}, *yang.Entry, error) {
	nodes, err := retrieveNode(schema, root, path, nil, retrieveNodeArgs{
		modifyRoot:       true,
		initializeLeafs:  true,
		preferShadowPath: hasGetOrCreateNodePreferShadowPath(opts),
	})
	if err != nil {
		return nil, nil, err
	}

	// There must be a result as this function initializes nodes along the supplied path.
	return nodes[0].Data, nodes[0].Schema, nil
}

// TreeNode wraps an individual entry within a YANG data tree to return to a caller.
type TreeNode struct {
	// Schema is the schema entry for the data tree node, specified as a goyang Entry struct.
	Schema *yang.Entry
	// Data is the data node found at the path.
	Data interface{}
	// Path is the path of the data node that is being returned.
	Path *gpb.Path
}

// GetNode retrieves the node specified by the supplied path from the specified root, whose schema must
// also be supplied. It takes a set of options which can be used to specify get behaviours, such as
// allowing partial match. If there are no matches for the path, an error is returned.
func GetNode(schema *yang.Entry, root interface{}, path *gpb.Path, opts ...GetNodeOpt) ([]*TreeNode, error) {
	return retrieveNode(schema, root, path, nil, retrieveNodeArgs{
		// We never want to modify the input root, so we specify modifyRoot.
		modifyRoot:       false,
		partialKeyMatch:  hasGetNodePartialKeyMatch(opts),
		handleWildcards:  hasHandleWildcards(opts),
		preferShadowPath: hasGetNodePreferShadowPath(opts),
	})
}

// GetNodeOpt defines an interface that can be used to supply arguments to functions using GetNode.
type GetNodeOpt interface {
	// IsGetNodeOpt is a marker method that is used to identify an instance of GetNodeOpt.
	IsGetNodeOpt()
}

// PartialKeyMatch specifies that a match within GetNode or SetNode should be allowed to partially
// match keys for list entries.
type PartialKeyMatch struct{}

// IsGetNodeOpt implements the GetNodeOpt interface.
func (*PartialKeyMatch) IsGetNodeOpt() {}

// IsSetNodeOpt implements the SetNodeOpt interface.
func (*PartialKeyMatch) IsSetNodeOpt() {}

// hasGetNodePartialKeyMatch determines whether there is an instance of PartialKeyMatch within the supplied
// GetNodeOpt slice. It is used to determine whether partial key matches should be allowed in an operation
// involving a GetNode.
func hasGetNodePartialKeyMatch(opts []GetNodeOpt) bool {
	for _, o := range opts {
		if _, ok := o.(*PartialKeyMatch); ok {
			return true
		}
	}
	return false
}

// hasSetNodePartialKeyMatch determines whether there is an instance of PartialKeyMatch within the supplied
// SetNodeOpt slice. It is used to determine whether partial key matches should be allowed in an operation
// involving a SetNode.
func hasSetNodePartialKeyMatch(opts []SetNodeOpt) bool {
	for _, o := range opts {
		if _, ok := o.(*PartialKeyMatch); ok {
			return true
		}
	}
	return false
}

// GetHandleWildcards specifies that a match within GetNode should be allowed to use wildekarts.
type GetHandleWildcards struct{}

// IsGetNodeOpt implements the GetNodeOpt interface.
func (*GetHandleWildcards) IsGetNodeOpt() {}

// hasHandleWildcards determines whether there is an instance of GetHandleWildcards within the supplied
// GetNodeOpt slice.
func hasHandleWildcards(opts []GetNodeOpt) bool {
	for _, o := range opts {
		if _, ok := o.(*GetHandleWildcards); ok {
			return true
		}
	}
	return false
}

// appendElem adds the element e to the path p and returns the resulting
// path.
func appendElem(p *gpb.Path, e *gpb.PathElem) *gpb.Path {
	np := &gpb.Path{}
	if p != nil {
		np = proto.Clone(p).(*gpb.Path)
	}
	np.Elem = append(np.Elem, e)
	return np
}

// SetNode sets the value of the node specified by the supplied path from the specified root,
// whose schema must also be supplied. It takes a set of options which can be used to specify set
// behaviours, such as whether or not to ensure that the node's ancestors are initialized.
// Note that SetNode does not do a full validation -- e.g., it does not do the string
// regex restriction validation done by ytypes.Validate().
func SetNode(schema *yang.Entry, root interface{}, path *gpb.Path, val interface{}, opts ...SetNodeOpt) error {
	nodes, err := retrieveNode(schema, root, path, nil, retrieveNodeArgs{
		modifyRoot:                        hasInitMissingElements(opts),
		val:                               val,
		tolerateJSONInconsistenciesForVal: hasTolerateJSONInconsistencies(opts),
		preferShadowPath:                  hasSetNodePreferShadowPath(opts),
		partialKeyMatch:                   hasSetNodePartialKeyMatch(opts),
		tolerateMissingElements:           hasTolerateMissingElements(opts),
	})
	if err != nil {
		return err
	}

	if len(nodes) == 0 && !hasTolerateMissingElements(opts) {
		return status.Errorf(codes.NotFound, "unable to find any nodes for the given path %v", path)
	}

	return nil
}

// SetNodeOpt defines an interface that can be used to supply arguments to functions using SetNode.
type SetNodeOpt interface {
	// IsSetNodeOpt is a marker method that is used to identify an instance of SetNodeOpt.
	IsSetNodeOpt()
}

// InitMissingElements signals SetNode to initialize the node's ancestors and to ensure that keys are added
// into keyed lists(maps) if they are missing, before updating the node.
type InitMissingElements struct{}

// IsSetNodeOpt implements the SetNodeOpt interface.
func (*InitMissingElements) IsSetNodeOpt() {}

// hasInitMissingElements determines whether there is an instance of InitMissingElements within the supplied
// SetNodeOpt slice. It is used to determine whether to initialize the node's ancestors before updating the node.
func hasInitMissingElements(opts []SetNodeOpt) bool {
	for _, o := range opts {
		if _, ok := o.(*InitMissingElements); ok {
			return true
		}
	}
	return false
}

// TolerateJSONInconsistencies signals SetNode to tolerate inconsistencies for
// val as if it were converted from JSON. As of right now, this is specifically
// to deal with uint values being streamed as positive int values.
type TolerateJSONInconsistencies struct{}

// IsSetNodeOpt implements the SetNodeOpt interface.
func (*TolerateJSONInconsistencies) IsSetNodeOpt() {}

// hasTolerateJSONInconsistencies determines whether there is an instance of
// TolerateJSONInconsistencies within the supplied SetNodeOpt slice.
func hasTolerateJSONInconsistencies(opts []SetNodeOpt) bool {
	for _, o := range opts {
		if _, ok := o.(*TolerateJSONInconsistencies); ok {
			return true
		}
	}
	return false
}

// TolerateMissingElements signals SetNode to not return an error if a node
// is not found at the given path.
type TolerateMissingElements struct{}

// IsSetNodeOpt implements the SetNodeOpt interface.
func (*TolerateMissingElements) IsSetNodeOpt() {}

// hasTolerateMissingElements determines whether there is an instance of
// TolerateMissingElements within the supplied SetNodeOpt slice.
func hasTolerateMissingElements(opts []SetNodeOpt) bool {
	for _, o := range opts {
		if _, ok := o.(*TolerateMissingElements); ok {
			return true
		}
	}
	return false
}

// DelNodeOpt defines an interface that can be used to supply arguments to functions using DeleteNode.
type DelNodeOpt interface {
	// IsDelNodeOpt is a marker method that is used to identify an instance of DelNodeOpt.
	IsDelNodeOpt()
}

// PreferShadowPath signals to prefer using the "shadow-path" tags instead of
// the "path" tags when both are present while processing a GoStruct. This
// means paths matching "shadow-path" will be unmarshalled, while paths
// matching "path" will be silently ignored.
type PreferShadowPath struct{}

// IsGetOrCreateNodeOpt implements the GetOrCreateNodeOpt interface.
func (*PreferShadowPath) IsGetOrCreateNodeOpt() {}

// IsGetNodeOpt implements the GetNodeOpt interface.
func (*PreferShadowPath) IsGetNodeOpt() {}

// IsSetNodeOpt implements the SetNodeOpt interface.
func (*PreferShadowPath) IsSetNodeOpt() {}

// IsDelNodeOpt implements the DelNodeOpt interface.
func (*PreferShadowPath) IsDelNodeOpt() {}

// hasGetOrCreateNodePreferShadowPath determines whether there is an instance
// of PreferShadowPath within the supplied GetOrCreateNodeOpt slice. It is
// used to determine whether to use the "shadow-path" tags instead of the
// "path" tag when both are present while processing a GoStruct.
func hasGetOrCreateNodePreferShadowPath(opts []GetOrCreateNodeOpt) bool {
	for _, o := range opts {
		if _, ok := o.(*PreferShadowPath); ok {
			return true
		}
	}
	return false
}

// hasGetNodePreferShadowPath determines whether there is an instance of
// PreferShadowPath within the supplied GetOrCreateNodeOpt slice. It is used to
// determine whether to use the "shadow-path" tags instead of the "path" tag
// when both are present while processing a GoStruct.
func hasGetNodePreferShadowPath(opts []GetNodeOpt) bool {
	for _, o := range opts {
		if _, ok := o.(*PreferShadowPath); ok {
			return true
		}
	}
	return false
}

// hasSetNodePreferShadowPath determines whether there is an instance of
// PreferShadowPath within the supplied GetOrCreateNodeOpt slice. It is used to
// determine whether to use the "shadow-path" tags instead of the "path" tag
// when both are present while processing a GoStruct.
func hasSetNodePreferShadowPath(opts []SetNodeOpt) bool {
	for _, o := range opts {
		if _, ok := o.(*PreferShadowPath); ok {
			return true
		}
	}
	return false
}

// hasDelNodePreferShadowPath determines whether there is an instance of
// PreferShadowPath within the supplied GetOrCreateNodeOpt slice. It is used to
// determine whether to use the "shadow-path" tags instead of the "path" tag
// when both are present while processing a GoStruct.
func hasDelNodePreferShadowPath(opts []DelNodeOpt) bool {
	for _, o := range opts {
		if _, ok := o.(*PreferShadowPath); ok {
			return true
		}
	}
	return false
}

// DeleteNode zeroes the value of the node specified by the supplied path from
// the specified root, whose schema must also be supplied. If the node
// specified by that path is already its zero value, or an intermediate node
// in the path is nil (implying the node is already deleted), then the call is a no-op.
func DeleteNode(schema *yang.Entry, root interface{}, path *gpb.Path, opts ...DelNodeOpt) error {
	_, err := retrieveNode(schema, root, path, nil, retrieveNodeArgs{
		delete:           true,
		preferShadowPath: hasDelNodePreferShadowPath(opts),
	})

	return err
}<|MERGE_RESOLUTION|>--- conflicted
+++ resolved
@@ -75,18 +75,6 @@
 	switch {
 	case path == nil || len(path.Elem) == 0:
 		// When args.val is non-nil and the schema isn't nil, further check whether
-<<<<<<< HEAD
-		// the node has a non-leaf schema. Setting a non-leaf schema isn't allowed.
-		if !util.IsValueNil(args.val) && schema != nil {
-			// TODO(ythadhani) Need another check for presence statement.
-			// An empty presence container is treated as a leaf
-			if schema.IsContainer() {
-				isEmptyIetfJson, err := util.IsEmptyIetfJson(args.val)
-				if err != nil || !isEmptyIetfJson {
-					return nil, status.Errorf(codes.Unknown, "path %v points to a node with non-leaf schema %v", traversedPath, schema)
-				}
-			} else if !(schema.IsLeaf() || schema.IsLeafList()) {
-=======
 		// the node has a non-leaf schema. Setting a non-leaf schema when the payload
 		// isn't JSON isn't allowed.
 		if !util.IsValueNil(args.val) && schema != nil && !(schema.IsLeaf() || schema.IsLeafList()) {
@@ -106,7 +94,6 @@
 					return nil, status.Errorf(codes.Unknown, "failed to update struct %T with value %v; %v", root, args.val, err)
 				}
 			} else {
->>>>>>> a7303179
 				return nil, status.Errorf(codes.Unknown, "path %v points to a node with non-leaf schema %v", traversedPath, schema)
 			}
 		}
@@ -244,11 +231,7 @@
 					if args.preferShadowPath {
 						opts = append(opts, &PreferShadowPath{})
 					}
-<<<<<<< HEAD
-					if err := unmarshalGeneric(cschema, root, args.val, encoding, unmarshalConfig{}); err != nil {
-=======
 					if err := unmarshalGeneric(cschema, root, val, encoding, opts...); err != nil {
->>>>>>> a7303179
 						return nil, status.Errorf(codes.Unknown, "failed to update struct field %s in %T with value %v; %v", ft.Name, root, args.val, err)
 					}
 				}
