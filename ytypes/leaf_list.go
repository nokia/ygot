--- conflicted
+++ resolved
@@ -134,11 +134,7 @@
 		// A new leaf-list update specifies the entire leaf-list, so we should clear its contents if it is non-nil.
 		makeOrClearSliceField(parent, fieldName, Clear)
 		for _, v := range sa.LeaflistVal.GetElement() {
-<<<<<<< HEAD
-			if err := unmarshalGeneric(&leafSchema, parent, v, enc, unmarshalConfig{}); err != nil {
-=======
 			if err := unmarshalGeneric(&leafSchema, parent, v, enc, opts...); err != nil {
->>>>>>> a7303179
 				return err
 			}
 		}
@@ -155,11 +151,7 @@
 			return nil
 		}
 		for _, leaf := range leafList {
-<<<<<<< HEAD
-			if err := unmarshalGeneric(&leafSchema, parent, leaf, enc, unmarshalConfig{}); err != nil {
-=======
 			if err := unmarshalGeneric(&leafSchema, parent, leaf, enc, opts...); err != nil {
->>>>>>> a7303179
 				return err
 			}
 		}
