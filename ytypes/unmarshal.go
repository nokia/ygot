// Copyright 2017 Google Inc.
//
// Licensed under the Apache License, Version 2.0 (the "License");
// you may not use this file except in compliance with the License.
// You may obtain a copy of the License at
//
//      http://www.apache.org/licenses/LICENSE-2.0
//
// Unless required by applicable law or agreed to in writing, software
// distributed under the License is distributed on an "AS IS" BASIS,
// WITHOUT WARRANTIES OR CONDITIONS OF ANY KIND, either express or implied.
// See the License for the specific language governing permissions and
// limitations under the License.

package ytypes

import (
	"errors"
	"fmt"

	"github.com/openconfig/goyang/pkg/yang"
	"github.com/openconfig/ygot/util"
	"github.com/openconfig/ygot/yext"
)

// UnmarshalOpt is an interface used for any option to be supplied
// to the Unmarshal function. Types implementing it can be used to
// control the behaviour of JSON unmarshalling.
type UnmarshalOpt interface {
	IsUnmarshalOpt()
	// yext.ExtensionHandler to process extensions.
	yext.ExtensionHandler
}

type unmarshalConfig struct {
	ignoreExtFields bool
	// extHandler can be used to process extensions defined as struct tags.
	extHandler yext.ExtensionHandler
}

// IgnoreExtraFields is an unmarshal option that controls the
// behaviour of the Unmarshal function when additional fields are
// found in the input JSON. By default, an error will be returned,
// by specifying the IgnoreExtraFields option to Unmarshal, extra
// fields will be discarded.
type IgnoreExtraFields struct{}

// IsUnmarshalOpt marks IgnoreExtraFields as a valid UnmarshalOpt.
func (*IgnoreExtraFields) IsUnmarshalOpt() {}

<<<<<<< HEAD
func (*IgnoreExtraFields) Process(extensions []yext.ExtensionParams, inputData ...interface{}) (interface{}, error) {
	return nil, nil
}

func (*IgnoreExtraFields) IsExtensionHandler() bool {
	return false
}

func (*IgnoreExtraFields) IsExtensionSupported(ext yext.ExtensionParams) bool {
	return false
}
=======
// IsUnmarshalOpt marks PreferShadowPath as a valid UnmarshalOpt.
// See PreferShadowPath's definition in node.go.
func (*PreferShadowPath) IsUnmarshalOpt() {}
>>>>>>> a7303179

// Unmarshal recursively unmarshals JSON data tree in value into the given
// parent, using the given schema. Any values already in the parent that are
// not present in value are preserved. If provided schema is a leaf or leaf
// list, parent must be referencing the parent GoStruct.
func Unmarshal(schema *yang.Entry, parent interface{}, value interface{}, opts ...UnmarshalOpt) error {
	var (
		ignoreExtFields bool
		extHandler      yext.ExtensionHandler
	)
	for _, o := range opts {
		switch o.(type) {
		case *IgnoreExtraFields:
			ignoreExtFields = true
		default:
			if isExt := o.IsExtensionHandler(); isExt {
				extHandler = o
			}
		}
	}
	return unmarshalGeneric(schema, parent, value, JSONEncoding, unmarshalConfig{
		ignoreExtFields: ignoreExtFields,
		extHandler:      extHandler,
	})
}

// Encoding specifies how the value provided to UnmarshalGeneric function is encoded.
type Encoding int

const (
	// JSONEncoding indicates that provided value is JSON encoded.
	JSONEncoding Encoding = iota

	// GNMIEncoding indicates that provided value is gNMI TypedValue.
	GNMIEncoding

	// gNMIEncodingWithJSONTolerance indicates that provided value is gNMI
	// TypedValue, but it tolerates the case that the values were produced
	// from JSON and that a tolerance may be needed (e.g. positive int is
	// accepted as an uint).
	// This is made unexported because the feature is unstable and could
	// change at any point.
	gNMIEncodingWithJSONTolerance
)

// unmarshalGeneric unmarshals the provided value encoded with the given
// encoding type into the parent with the provided schema. When encoding mode
// is GNMIEncoding, the schema needs to be pointing to a leaf or leaf list
// schema.
func unmarshalGeneric(schema *yang.Entry, parent interface{}, value interface{}, enc Encoding, unmarshalConf unmarshalConfig) error {
	util.Indent()
	defer util.Dedent()

	if schema == nil {
		return fmt.Errorf("nil schema for parent type %T, value %v (%T)", parent, value, value)
	}
	util.DbgPrint("Unmarshal value %v, type %T, into parent type %T, schema name %s", util.ValueStrDebug(value), value, parent, schema.Name)

	if enc == GNMIEncoding && !(schema.IsLeaf() || schema.IsLeafList()) {
		return errors.New("unmarshalling a non leaf node isn't supported in GNMIEncoding mode")
	}

	switch {
	case schema.IsLeaf():
		return unmarshalLeaf(schema, parent, value, enc, opts...)
	case schema.IsLeafList():
		return unmarshalLeafList(schema, parent, value, enc, opts...)
	case schema.IsList():
		return unmarshalList(schema, parent, value, enc, unmarshalConf)
	case schema.IsChoice():
		return fmt.Errorf("cannot pass choice schema %s to Unmarshal", schema.Name)
	case schema.IsContainer():
		return unmarshalContainer(schema, parent, value, enc, unmarshalConf)
	}
	return fmt.Errorf("unknown schema type for type %T, value %v", value, value)
<<<<<<< HEAD
=======
}

// hasIgnoreExtraFields determines whether the supplied slice of UnmarshalOpts contains
// the IgnoreExtraFields option.
func hasIgnoreExtraFields(opts []UnmarshalOpt) bool {
	for _, o := range opts {
		if _, ok := o.(*IgnoreExtraFields); ok {
			return true
		}
	}
	return false
}

// hasPreferShadowPath determines whether the supplied slice of UnmarshalOpts
// contains the PreferShadowPath option.
func hasPreferShadowPath(opts []UnmarshalOpt) bool {
	for _, o := range opts {
		if _, ok := o.(*PreferShadowPath); ok {
			return true
		}
	}
	return false
>>>>>>> a7303179
}<|MERGE_RESOLUTION|>--- conflicted
+++ resolved
@@ -48,7 +48,6 @@
 // IsUnmarshalOpt marks IgnoreExtraFields as a valid UnmarshalOpt.
 func (*IgnoreExtraFields) IsUnmarshalOpt() {}
 
-<<<<<<< HEAD
 func (*IgnoreExtraFields) Process(extensions []yext.ExtensionParams, inputData ...interface{}) (interface{}, error) {
 	return nil, nil
 }
@@ -60,35 +59,29 @@
 func (*IgnoreExtraFields) IsExtensionSupported(ext yext.ExtensionParams) bool {
 	return false
 }
-=======
+
 // IsUnmarshalOpt marks PreferShadowPath as a valid UnmarshalOpt.
 // See PreferShadowPath's definition in node.go.
 func (*PreferShadowPath) IsUnmarshalOpt() {}
->>>>>>> a7303179
+
+func (*PreferShadowPath) Process(extensions []yext.ExtensionParams, inputData ...interface{}) (interface{}, error) {
+	return nil, nil
+}
+
+func (*PreferShadowPath) IsExtensionHandler() bool {
+	return false
+}
+
+func (*PreferShadowPath) IsExtensionSupported(ext yext.ExtensionParams) bool {
+	return false
+}
 
 // Unmarshal recursively unmarshals JSON data tree in value into the given
 // parent, using the given schema. Any values already in the parent that are
 // not present in value are preserved. If provided schema is a leaf or leaf
 // list, parent must be referencing the parent GoStruct.
 func Unmarshal(schema *yang.Entry, parent interface{}, value interface{}, opts ...UnmarshalOpt) error {
-	var (
-		ignoreExtFields bool
-		extHandler      yext.ExtensionHandler
-	)
-	for _, o := range opts {
-		switch o.(type) {
-		case *IgnoreExtraFields:
-			ignoreExtFields = true
-		default:
-			if isExt := o.IsExtensionHandler(); isExt {
-				extHandler = o
-			}
-		}
-	}
-	return unmarshalGeneric(schema, parent, value, JSONEncoding, unmarshalConfig{
-		ignoreExtFields: ignoreExtFields,
-		extHandler:      extHandler,
-	})
+	return unmarshalGeneric(schema, parent, value, JSONEncoding, opts...)
 }
 
 // Encoding specifies how the value provided to UnmarshalGeneric function is encoded.
@@ -114,7 +107,7 @@
 // encoding type into the parent with the provided schema. When encoding mode
 // is GNMIEncoding, the schema needs to be pointing to a leaf or leaf list
 // schema.
-func unmarshalGeneric(schema *yang.Entry, parent interface{}, value interface{}, enc Encoding, unmarshalConf unmarshalConfig) error {
+func unmarshalGeneric(schema *yang.Entry, parent interface{}, value interface{}, enc Encoding, opts ...UnmarshalOpt) error {
 	util.Indent()
 	defer util.Dedent()
 
@@ -133,15 +126,13 @@
 	case schema.IsLeafList():
 		return unmarshalLeafList(schema, parent, value, enc, opts...)
 	case schema.IsList():
-		return unmarshalList(schema, parent, value, enc, unmarshalConf)
+		return unmarshalList(schema, parent, value, enc, opts...)
 	case schema.IsChoice():
 		return fmt.Errorf("cannot pass choice schema %s to Unmarshal", schema.Name)
 	case schema.IsContainer():
-		return unmarshalContainer(schema, parent, value, enc, unmarshalConf)
+		return unmarshalContainer(schema, parent, value, enc, opts...)
 	}
 	return fmt.Errorf("unknown schema type for type %T, value %v", value, value)
-<<<<<<< HEAD
-=======
 }
 
 // hasIgnoreExtraFields determines whether the supplied slice of UnmarshalOpts contains
@@ -164,5 +155,13 @@
 		}
 	}
 	return false
->>>>>>> a7303179
+}
+
+func getUnmarshalExtensionHandler(opts []UnmarshalOpt) yext.ExtensionHandler {
+	for _, o := range opts {
+		if isExt := o.IsExtensionHandler(); isExt {
+			return o
+		}
+	}
+	return nil
 }