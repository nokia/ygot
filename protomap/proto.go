// Copyright 2020 Google Inc.
//
// Licensed under the Apache License, Version 2.0 (the "License");
// you may not use this file except in compliance with the License.
// You may obtain a copy of the License at
//
//      http://www.apache.org/licenses/LICENSE-2.0
//
// Unless required by applicable law or agreed to in writing, software
// distributed under the License is distributed on an "AS IS" BASIS,
// WITHOUT WARRANTIES OR CONDITIONS OF ANY KIND, either express or implied.
// See the License for the specific language governing permissions and
// limitations under the License.

// Package protomap provides utilities that map ygen-generated protobuf
// messages to and from other types (e.g., gNMI Notification messages,
// or ygen-generated GoStructs).
package protomap

import (
	"errors"
	"fmt"
	"strings"

	"google.golang.org/protobuf/proto"
	"google.golang.org/protobuf/reflect/protoreflect"
	"google.golang.org/protobuf/types/descriptorpb"

	"github.com/openconfig/gnmi/value"
<<<<<<< HEAD
=======
	"github.com/openconfig/ygot/util"
>>>>>>> 60c91542
	"github.com/openconfig/ygot/ygot"

	gpb "github.com/openconfig/gnmi/proto/gnmi"
	yextpb "github.com/openconfig/ygot/proto/yext"
	wpb "github.com/openconfig/ygot/proto/ywrapper"
)

// PathsFromProto returns, from a populated proto, a map between the YANG schema
// path (as specified in the yext.schemapath extension) and the value populated in
// the message.
func PathsFromProto(p proto.Message) (map[*gpb.Path]interface{}, error) {
	pp := map[*gpb.Path]interface{}{}
	if err := pathsFromProtoInternal(p, pp, nil); err != nil {
		return nil, err
	}
	return pp, nil
}

// pathsFromProtoInternal is called recursively for each proto.Message field that
// is found within an input protobuf message. It extracts the fields that are specified
// within the
func pathsFromProtoInternal(p proto.Message, vals map[*gpb.Path]interface{}, basePath *gpb.Path) error {
	m := p.ProtoReflect()
	var rangeErr error
	m.Range(func(fd protoreflect.FieldDescriptor, v protoreflect.Value) bool {
		if err := parseField(fd, v, vals, basePath); err != nil {
			rangeErr = err
			return false
		}
		return true
	})

	if rangeErr != nil {
		return rangeErr
	}

	return nil
}

// parseField handles a single field of a protobuf message, as described by the supplied descriptor, and
// with the specified value. It appends entries to the supplied vals map, keyed by the data tree path that
// the fields map to, and with the parsed value from the supplied protobuf message.
func parseField(fd protoreflect.FieldDescriptor, v protoreflect.Value, vals map[*gpb.Path]interface{}, basePath *gpb.Path) error {
	if fd.IsMap() {
		return errors.New("map fields are not supported in ygen-generated protobufs")
	}

	annotatedPath, err := annotatedSchemaPath(fd)
	if err != nil {
		return err
	}

	// Set to scalar value by default -- we extract the value from the
	// wrapper message, or child messages if required.
	val := v.Interface()

	if fd.IsList() {
		return parseList(fd, v, vals, basePath, annotatedPath)
	}

	// Handle messages that are field values
	if fd.Kind() == protoreflect.MessageKind {
		switch t := v.Message().Interface().(type) {
		case *wpb.BoolValue:
			val = t.GetValue()
		case *wpb.BytesValue:
			val = t.GetValue()
		case *wpb.Decimal64Value:
			return fmt.Errorf("unhandled type, decimal64")
		case *wpb.IntValue:
			val = t.GetValue()
		case *wpb.StringValue:
			val = t.GetValue()
		case *wpb.UintValue:
			val = t.GetValue()
		case proto.Message:
			if len(annotatedPath) != 1 {
				return fmt.Errorf("invalid container, maps to >1 schema path, field: %s", fd.FullName())
			}
			return pathsFromProtoInternal(t, vals, basePath)
		}
	}

	// Handle cases where there is >1 path specified for a field based on
	// path compression.
	for _, path := range annotatedPath {
		vals[resolvedPath(basePath, path)] = val
	}

	return nil
}

// Modify the Range function for a protoreflect.Message to be able to cover fields that
// are not populated, since we need to be able to support scalar fields in our ranges.
//
// This code is taken from the updated protojson package - and is used because we need
// to range over all scalar fields within the populated key messages for a list - since
// we should include the values even if they are set to the Go default value (e.g., a uint32
// is set to 0).
type unpopRange struct{ protoreflect.Message }

// Range wraps the protomessage.Range, and sets fields to be marked as non-nil even if they
// are set to the Go default value. This means that we will output fields that are unset as
// their nil values, which is required for list keys within these messages.
func (m unpopRange) Range(f func(protoreflect.FieldDescriptor, protoreflect.Value) bool) {
	fds := m.Descriptor().Fields()
	for i := 0; i < fds.Len(); i++ {
		fd := fds.Get(i)
		if m.Has(fd) || fd.ContainingOneof() != nil {
			continue // ignore populated fields and fields within a oneofs
		}

		v := m.Get(fd)
		isProto2Scalar := fd.Syntax() == protoreflect.Proto2 && fd.Default().IsValid()
		isSingularMessage := fd.Cardinality() != protoreflect.Repeated && fd.Kind() == protoreflect.MessageKind
		if isProto2Scalar || isSingularMessage {
			v = protoreflect.Value{} // use invalid value to emit null
		}
		if !f(fd, v) {
			return
		}
	}
	m.Message.Range(f)
}

// parseList parses the field described by fd, with value v - which must be a repeated field in
// the protobuf, and appends its values to the value map - using the supplied base and mapped paths
// to determine the data tree paths of the populated fields. It returns an error if values cannot
// be extracted,
//
// List fields are 'repeated' in the input protobuf. We have two cases of such
// fields:
//  1. leaf-list fields which have scalar values - and hence are mapped in the
//     same way as the handling of individual fields in the protobuf.
//  2. list types in YANG - we only support keyed lists, since these have their
//     own valid paths. For the generated protobufs we create a new XXXKey message
//     which is the repeated type. Scalar fields within that message are the
//     individual keys of the list (there are >= 1 of them) -- and the single
//     message type that is included is a child message.
func parseList(fd protoreflect.FieldDescriptor, v protoreflect.Value, vals map[*gpb.Path]interface{}, basePath *gpb.Path, mapPath []*gpb.Path) error {
	// Lists cannot map to >1 different schema path in the compressed form of generated
	// protobufs.
	if len(mapPath) != 1 {
		return fmt.Errorf("invalid list, does not map to 1 schema path, field: %s", fd.FullName())
	}
	listPath := mapPath[0]

	// TODO(robjs): This handles the case where we have a list - but not a leaf-list.
	//              Add implementation to handle leaf lists.
	l := v.List()
	if fd.Kind() != protoreflect.MessageKind {
		return fmt.Errorf("invalid list, value is not a proto message, %s - is %T", fd.FullName(), l.NewElement())
	}
	var listVal proto.Message
	for i := 0; i < l.Len(); i++ {
		listMsg := l.Get(i).Message().Interface().(proto.Message)

		var listParseErr error
		listKeys := map[string]string{}
		mappedValues := map[*gpb.Path]interface{}{}

		unpopRange{listMsg.ProtoReflect()}.Range(func(fd protoreflect.FieldDescriptor, v protoreflect.Value) bool {
			pl, err := parseListField(fd, v, listPath)
			if err != nil {
				listParseErr = err
				return false
			}

			// If this field was not the value of the list then we receive a populated
			// single key back from the parseListField call. We don't check for nil
			// since if it is not populated then we'll simply never do this mapping.
			for k, v := range pl.keys {
				listKeys[k] = v
			}

			// When there are keys in the list, we'll also have fields that they map to
			// in the output set of paths, so add these to the values that we're receiving.
			for k, v := range pl.mappedValues {
				mappedValues[k] = v
			}

			// If this was the list value, then we return the value of the list,
			// which is always a protobuf message back.
			if pl.member != nil {
				listVal = pl.member
			}
			return true
		})

		if listParseErr != nil {
			return fmt.Errorf("could not parse a field within the list %s , %v", fd.FullName(), listParseErr)
		}

		// This is the first time that we have found a path that requires a
		// data tree path, not a schema tree path.
		p := resolvedPath(basePath, listPath)

		for kn, kv := range listKeys {
			le := p.Elem[len(p.Elem)-1]
			if le.Key == nil {
				le.Key = map[string]string{}
			}
			le.Key[kn] = kv
		}

		for path, value := range mappedValues {
			vals[resolvedPath(p, path)] = value
		}

		if err := pathsFromProtoInternal(listVal, vals, p); err != nil {
			return err
		}
	}
	return nil
}

// parsedListField returns the details of an individual field of a message
// which corresponds to a YANG list (is 'repeated').
type parsedListField struct {
	// keys is a map of the keys using the gNMI path format for keys - where all
	// values are mapped to strings. Since the parsed field contains only one field
	// then only one key will ever be populated. This field is only set to a non-nil
	// value if the field corresponds to a key.
	keys map[string]string
	// mappedValues stores the values that are contained in the input protobuf, and is
	// populated only when the field supplied is a key. Since the key fields are removed
	// from the 'value' protobuf, their values can only be extracted from the repeated 'Key'
	// message. A single field may result in >1 populated mappedValues in the case that there
	// are multiple paths within the schemapath annotation.
	mappedValues map[*gpb.Path]interface{}
	// member is populated when the field parsed is the member of the list - i.e., the
	// repeated proto.Message which corresponds to the subtree under the list at a particular
	// key.
	member proto.Message
}

// parseListField parses an individual field within a 'repeated' message representing a YANG list, as
// described by fd, and with value v. The supplied basePath is used for the base data tree path for field
// specified. It returns a parsedListField describing the individual field supplied.
func parseListField(fd protoreflect.FieldDescriptor, v protoreflect.Value, basePath *gpb.Path) (*parsedListField, error) {
	if fd.IsMap() || fd.IsList() {
		return nil, fmt.Errorf("list field is of unexpected map or list type: %q", fd.FullName())
	}

	if fd.Kind() == protoreflect.MessageKind {
		// Deal with the case where the list member is set to nil.
		if !v.IsValid() {
			return nil, fmt.Errorf("nil list member in field %s, %v", fd.FullName(), v)
		}

		// The only case of having proto.Message in a list key is when the field
		// represents the list's value portion, therefore return this value.
		return &parsedListField{member: v.Message().Interface()}, nil

	}

	mapPaths, err := annotatedSchemaPath(fd)
	if err != nil {
		return nil, err
	}

	var keyName string
	mappedPaths := []*gpb.Path{}
	for _, p := range mapPaths {
		n, err := fieldName(p)
		if err != nil {
			return nil, err
		}
		switch {
		case keyName == "":
			keyName = n
		case n != keyName:
			return nil, fmt.Errorf("received list key with leaf names that do not match, %s != %s", keyName, n)
		}
		mappedPaths = append(mappedPaths, p)
	}

	kv, err := ygot.KeyValueAsString(v.Interface())
	if err != nil {
		return nil, fmt.Errorf("cannot map list key %v, %v", v.Interface(), err)
	}

	p := &parsedListField{
		keys:         map[string]string{keyName: kv},
		mappedValues: map[*gpb.Path]interface{}{},
	}

	for _, path := range mappedPaths {
		p.mappedValues[resolvedPath(basePath, path)] = v.Interface()
	}
	return p, nil
}

// annotatedSchemaPath extracts the schemapath annotation from the supplied field descriptor,
// parsing the included string paths into a slice of gNMI 'Path' messages.
func annotatedSchemaPath(fd protoreflect.FieldDescriptor) ([]*gpb.Path, error) {
	po := fd.Options().(*descriptorpb.FieldOptions)
	ex := proto.GetExtension(po, yextpb.E_Schemapath).(string)
	if ex == "" {
		return nil, fmt.Errorf("received field with invalid annotation, field: %s", fd.FullName())
	}

	paths := []*gpb.Path{}
	for _, p := range strings.Split(ex, "|") {
		pp, err := ygot.StringToStructuredPath(p)
		if err != nil {
			return nil, fmt.Errorf("received invalid annotated path, %s, %v", ex, err)
		}
		paths = append(paths, pp)
	}
	return paths, nil
}

// fieldName returns the name last element of the path supplied - corresponding
// to the field that is being described by the specified path.
func fieldName(path *gpb.Path) (string, error) {
	if len(path.Elem) == 0 || path == nil || path.Elem[len(path.Elem)-1].Name == "" {
		return "", fmt.Errorf("invalid path %s", path)
	}
	return path.Elem[len(path.Elem)-1].Name, nil
}

// resolvedPath fully resolves a path of an element with the annotation
// supplied in the annotatedPath, from the supplied basePath - which
// is a resolved data tree path (which may include list keys).
func resolvedPath(basePath, annotatedPath *gpb.Path) *gpb.Path {
	if basePath == nil {
		return annotatedPath
	}
	np := proto.Clone(basePath).(*gpb.Path)
	np.Elem = append(np.Elem, annotatedPath.Elem[len(basePath.Elem):]...)
	return np
}

// UnmapOpt marks that a particular option can be supplied as an argument
// to the ProtoFromPaths function.
type UnmapOpt interface {
	isUnmapOpt()
}

// IgnoreExtraPaths indicates that unmapping should ignore any additional
// paths that are found in the gNMI Notifications that do not have corresponding
// fields in the protobuf.
//
// This option is typically used in conjunction with path compression where there
// are some leaves that do not have corresponding fields.
func IgnoreExtraPaths() *ignoreExtraPaths { return &ignoreExtraPaths{} }

type ignoreExtraPaths struct{}

// isUnmapOpt marks ignoreExtraPaths as an unmap option.
func (*ignoreExtraPaths) isUnmapOpt() {}

// ValuePathPrefix indicates that the values in the supplied map have a prefix which
// is equal to the supplied path. The prefix plus each path in the vals map must be
// equal to the absolute path for the supplied values.
func ValuePathPrefix(path *gpb.Path) *valuePathPrefix {
	return &valuePathPrefix{p: path}
}

type valuePathPrefix struct{ p *gpb.Path }

// isUnmapOpt marks valuePathPrefix as an unmap option.
func (*valuePathPrefix) isUnmapOpt() {}

// ProtobufMessagePrefix specifies the path that the protobuf message supplied to ProtoFromPaths
// makes up. This is used in cases where the message itself is not the root - and hence unmarshalling
// should look for paths relative to the specified path in the vals map.
func ProtobufMessagePrefix(path *gpb.Path) *protoMsgPrefix {
	return &protoMsgPrefix{p: path}
}

type protoMsgPrefix struct{ p *gpb.Path }

// isUnmapOpt marks protoMsgPrefix as an unmap option.
func (*protoMsgPrefix) isUnmapOpt() {}

// ProtoFromPaths takes an input ygot-generated protobuf and unmarshals the values provided in vals into the map.
// The vals map must be keyed by the gNMI path to the leaf, with the interface{} value being the value that the
// leaf at the field should be set to.
//
// The protobuf p is modified in place to add the values.
//
// The set of UnmapOpts that are provided (opt) are used to control the behaviour of unmarshalling the specified data.
//
// ProtoFromPaths returns an error if the data cannot be unmarshalled.
func ProtoFromPaths(p proto.Message, vals map[*gpb.Path]interface{}, opt ...UnmapOpt) error {
	if p == nil {
		return errors.New("nil protobuf supplied")
	}

	valPrefix, err := hasValuePathPrefix(opt)
	if err != nil {
		return fmt.Errorf("invalid value prefix supplied, %v", err)
	}

	protoPrefix, err := hasProtoMsgPrefix(opt)
	if err != nil {
		return fmt.Errorf("invalid protobuf message prefix supplied in options, %v", err)
	}

	schemaPath := func(p *gpb.Path) *gpb.Path {
		np := proto.Clone(p).(*gpb.Path)
		for _, e := range np.Elem {
			e.Key = nil
		}
		return np
	}

	// directCh is a map between the absolute schema path for a particular value, and
	// the value specified.
	directCh := map[*gpb.Path]interface{}{}
	for p, v := range vals {
		absPath := &gpb.Path{
			Elem: append(append([]*gpb.PathElem{}, schemaPath(valPrefix).Elem...), p.Elem...),
		}

		if !util.PathMatchesPathElemPrefix(absPath, protoPrefix) {
			return fmt.Errorf("invalid path provided, absolute paths must be used, %s does not have prefix %s", absPath, protoPrefix)
		}

		// make the path absolute, and a schema path.
		pp := util.TrimGNMIPathElemPrefix(absPath, protoPrefix)

		if len(pp.GetElem()) == 1 {
			directCh[pp] = v
		}
		// TODO(robjs): it'd be good to have something here that tells us whether we are in
		// a compressed schema. Potentially we should add something to the generated protobuf
		// as a fileoption that would give us this indication.
		if len(pp.Elem) == 2 {
			if pp.Elem[len(pp.Elem)-2].Name == "config" || pp.Elem[len(pp.Elem)-2].Name == "state" {
				directCh[pp] = v
			}
		}
	}

	mapped := map[*gpb.Path]bool{}
	m := p.ProtoReflect()
	var rangeErr error
	unpopRange{m}.Range(func(fd protoreflect.FieldDescriptor, v protoreflect.Value) bool {
		annotatedPath, err := annotatedSchemaPath(fd)
		if err != nil {
			rangeErr = err
			return false
		}

		for _, ap := range annotatedPath {
			if !util.PathMatchesPathElemPrefix(ap, protoPrefix) {
				rangeErr = fmt.Errorf("annotation %s does not match the supplied prefix %s", ap, protoPrefix)
				return false
			}
			trimmedAP := util.TrimGNMIPathElemPrefix(ap, protoPrefix)
			for chp, chv := range directCh {
<<<<<<< HEAD
				if proto.Equal(ap, chp) {
=======
				if proto.Equal(trimmedAP, chp) {
>>>>>>> 60c91542
					switch fd.Kind() {
					case protoreflect.MessageKind:
						v, isWrap, err := makeWrapper(m, fd, chv)
						if err != nil {
							rangeErr = err
							return false
						}
						if !isWrap {
							// TODO(robjs): recurse into the message if it wasn't a wrapper
							// type.
							rangeErr = fmt.Errorf("unimplemented: child messages, field %s", fd.FullName())
							return false
						}
						mapped[chp] = true
						m.Set(fd, protoreflect.ValueOfMessage(v))
					case protoreflect.EnumKind:
						v, err := enumValue(fd, chv)
						if err != nil {
							rangeErr = err
							return false
						}
						mapped[chp] = true
						m.Set(fd, v)
					default:
						rangeErr = fmt.Errorf("unknown field kind %s for %s", fd.Kind(), fd.FullName())
						return false
					}
				}
			}
		}
		return true
	})

	if rangeErr != nil {
		return rangeErr
	}

<<<<<<< HEAD
	for chp := range directCh {
		if !mapped[chp] {
			return fmt.Errorf("did not map path %s to a proto field", chp)
=======
	if !hasIgnoreExtraPaths(opt) {
		for chp := range directCh {
			if !mapped[chp] {
				return fmt.Errorf("did not map path %s to a proto field", chp)
			}
>>>>>>> 60c91542
		}
	}

	return nil
}

// hasIgnoreExtraPaths checks whether the supplied opts slice contains the
// ignoreExtraPaths option.
func hasIgnoreExtraPaths(opts []UnmapOpt) bool {
	for _, o := range opts {
		if _, ok := o.(*ignoreExtraPaths); ok {
			return true
		}
	}
	return false
}

// hasProtoMsgPrefix checks whether the supplied opts slice contains the
// protoMsgPrefix option, and validates and returns the path it contains.
func hasProtoMsgPrefix(opts []UnmapOpt) (*gpb.Path, error) {
	for _, o := range opts {
		if v, ok := o.(*protoMsgPrefix); ok {
			if v.p == nil {
				return nil, fmt.Errorf("invalid protobuf prefix supplied, %+v", v)
			}
			return v.p, nil
		}
	}
	return &gpb.Path{}, nil
}

// hasValuePathPrefix checks whether the supplied opts slice contains
// the valuePathPrefix option, and validates and returns the apth it contains.
func hasValuePathPrefix(opts []UnmapOpt) (*gpb.Path, error) {
	for _, o := range opts {
		if v, ok := o.(*valuePathPrefix); ok {
			if v.p == nil {
				return nil, fmt.Errorf("invalid protobuf prefix supplied, %+v", v)
			}
			return v.p, nil
		}
	}
	return &gpb.Path{}, nil
}

// makeWrapper generates a new message for field fd of the proto message msg with the value set to val.
// The field fd must describe a field that has a message type. An error is returned if the wrong
// type of payload is provided for the message. The second, boolean, return argument specifies whether
// the message provided was a known wrapper type.
func makeWrapper(msg protoreflect.Message, fd protoreflect.FieldDescriptor, val interface{}) (protoreflect.Message, bool, error) {
	var wasTypedVal bool
	if tv, ok := val.(*gpb.TypedValue); ok {
		pv, err := value.ToScalar(tv)
		if err != nil {
			return nil, false, fmt.Errorf("cannot convert TypedValue to scalar, %s", tv)
		}
		val = pv
		wasTypedVal = true
	}

	newV := msg.NewField(fd)
	switch newV.Message().Interface().(type) {
	case *wpb.StringValue:
		nsv, ok := val.(string)
		if !ok {
			return nil, false, fmt.Errorf("got non-string value for string field, field: %s, value: %v", fd.FullName(), val)
		}
		return (&wpb.StringValue{Value: nsv}).ProtoReflect(), true, nil
	case *wpb.UintValue:
		var nsv uint64
		switch {
		case wasTypedVal:
			nsv = val.(uint64)
		default:
			iv, ok := val.(uint)
			if !ok {
				return nil, false, fmt.Errorf("got non-uint value for uint field, field: %s, value: %v", fd.FullName(), val)
			}
			nsv = uint64(iv)
		}

		return (&wpb.UintValue{Value: nsv}).ProtoReflect(), true, nil
	case *wpb.BytesValue:
		bv, ok := val.([]byte)
		if !ok {
			return nil, false, fmt.Errorf("got non-byte slice value for bytes field, field: %s, value: %v", fd.FullName(), val)
		}
		return (&wpb.BytesValue{Value: bv}).ProtoReflect(), true, nil
	default:
		return nil, false, nil
	}
}

// enumValue returns the concrete implementation of the enumeration with the yang_name annotation set
// to the string contained in val of the enumeration within the field descriptor fd. It returns an
// error if the value cannot be found, or the input value is not valid.
func enumValue(fd protoreflect.FieldDescriptor, val interface{}) (protoreflect.Value, error) {
	var setVal string
	switch inVal := val.(type) {
	case string:
		setVal = inVal
	case *gpb.TypedValue:
		tv, err := value.ToScalar(inVal)
		if err != nil {
			return protoreflect.ValueOf(nil), fmt.Errorf("cannot convert supplied TypedValue to scalar, %v", err)
		}
		s, ok := tv.(string)
		if !ok {
			return protoreflect.ValueOf(nil), fmt.Errorf("supplied TypedValue for enumeration must be a string, got: %T", tv)
		}
		setVal = s
	default:
		return protoreflect.ValueOf(nil), fmt.Errorf("got unknown type for enumeration, %T", inVal)
	}

	evals := map[string]protoreflect.EnumValueDescriptor{}
	for i := 0; i < fd.Enum().Values().Len(); i++ {
		tv := fd.Enum().Values().Get(i)
		yn, ok, err := enumYANGName(fd.Enum().Values().Get(i))
		if err != nil {
			return protoreflect.ValueOf(nil), fmt.Errorf("error with enumeration value %s", fd.FullName())
		}
		if !ok {
			continue
		}
		evals[yn] = tv
	}

	setEnumVal, ok := evals[setVal]
	if !ok {
		return protoreflect.ValueOf(nil), fmt.Errorf("got unknown value in enumeration %s, %s", fd.FullName(), setVal)
	}

	return protoreflect.ValueOfEnum(setEnumVal.Number()), nil
}

// enumYANGName returns the value of the yang_name annotation to a protobuf enumeration
// value. It reads from the supplied enum value descriptor (ed), which must be an
// enumeration descriptor. It returns the found annotation, a bool indicating whether the
// annotation existed, and an error.
//
// The bool indicating whether the annotation exists is used because unset values within
// an enumeration that do not have a real YANG value simply omit the annotation.
func enumYANGName(ed protoreflect.EnumValueDescriptor) (string, bool, error) {
	eo := ed.Options().(*descriptorpb.EnumValueOptions)
	ex := proto.GetExtension(eo, yextpb.E_YangName).(string)
	if ex == "" {
		// this is an unset value, so mark that the caller doesn't need to handle
		// this.
		return "", false, nil
	}
	return ex, true, nil
}<|MERGE_RESOLUTION|>--- conflicted
+++ resolved
@@ -27,10 +27,7 @@
 	"google.golang.org/protobuf/types/descriptorpb"
 
 	"github.com/openconfig/gnmi/value"
-<<<<<<< HEAD
-=======
 	"github.com/openconfig/ygot/util"
->>>>>>> 60c91542
 	"github.com/openconfig/ygot/ygot"
 
 	gpb "github.com/openconfig/gnmi/proto/gnmi"
@@ -485,11 +482,7 @@
 			}
 			trimmedAP := util.TrimGNMIPathElemPrefix(ap, protoPrefix)
 			for chp, chv := range directCh {
-<<<<<<< HEAD
-				if proto.Equal(ap, chp) {
-=======
 				if proto.Equal(trimmedAP, chp) {
->>>>>>> 60c91542
 					switch fd.Kind() {
 					case protoreflect.MessageKind:
 						v, isWrap, err := makeWrapper(m, fd, chv)
@@ -527,17 +520,11 @@
 		return rangeErr
 	}
 
-<<<<<<< HEAD
-	for chp := range directCh {
-		if !mapped[chp] {
-			return fmt.Errorf("did not map path %s to a proto field", chp)
-=======
 	if !hasIgnoreExtraPaths(opt) {
 		for chp := range directCh {
 			if !mapped[chp] {
 				return fmt.Errorf("did not map path %s to a proto field", chp)
 			}
->>>>>>> 60c91542
 		}
 	}
 
