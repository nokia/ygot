// Copyright 2020 Google Inc.
//
// Licensed under the Apache License, Version 2.0 (the "License");
// you may not use this file except in compliance with the License.
// You may obtain a copy of the License at
//
//      http://www.apache.org/licenses/LICENSE-2.0
//
// Unless required by applicable law or agreed to in writing, software
// distributed under the License is distributed on an "AS IS" BASIS,
// WITHOUT WARRANTIES OR CONDITIONS OF ANY KIND, either express or implied.
// See the License for the specific language governing permissions and
// limitations under the License.

// Package protomap provides utilities that map ygen-generated protobuf
// messages to and from other types (e.g., gNMI Notification messages,
// or ygen-generated GoStructs).
package protomap

import (
	"errors"
	"fmt"
	"strings"

	"google.golang.org/protobuf/proto"
	"google.golang.org/protobuf/reflect/protoreflect"
	"google.golang.org/protobuf/types/descriptorpb"

	"github.com/openconfig/gnmi/value"
	"github.com/openconfig/ygot/ygot"

	gpb "github.com/openconfig/gnmi/proto/gnmi"
	yextpb "github.com/openconfig/ygot/proto/yext"
	wpb "github.com/openconfig/ygot/proto/ywrapper"
)

// PathsFromProto returns, from a populated proto, a map between the YANG schema
// path (as specified in the yext.schemapath extension) and the value populated in
// the message.
func PathsFromProto(p proto.Message) (map[*gpb.Path]interface{}, error) {
	pp := map[*gpb.Path]interface{}{}
	if err := pathsFromProtoInternal(p, pp, nil); err != nil {
		return nil, err
	}
	return pp, nil
}

// pathsFromProtoInternal is called recursively for each proto.Message field that
// is found within an input protobuf message. It extracts the fields that are specified
// within the
func pathsFromProtoInternal(p proto.Message, vals map[*gpb.Path]interface{}, basePath *gpb.Path) error {
	m := p.ProtoReflect()
	var rangeErr error
	m.Range(func(fd protoreflect.FieldDescriptor, v protoreflect.Value) bool {
		if err := parseField(fd, v, vals, basePath); err != nil {
			rangeErr = err
			return false
		}
		return true
	})

	if rangeErr != nil {
		return rangeErr
	}

	return nil
}

// parseField handles a single field of a protobuf message, as described by the supplied descriptor, and
// with the specified value. It appends entries to the supplied vals map, keyed by the data tree path that
// the fields map to, and with the parsed value from the supplied protobuf message.
func parseField(fd protoreflect.FieldDescriptor, v protoreflect.Value, vals map[*gpb.Path]interface{}, basePath *gpb.Path) error {
	if fd.IsMap() {
		return errors.New("map fields are not supported in ygen-generated protobufs")
	}

	annotatedPath, err := annotatedSchemaPath(fd)
	if err != nil {
		return err
	}

	// Set to scalar value by default -- we extract the value from the
	// wrapper message, or child messages if required.
	val := v.Interface()

	if fd.IsList() {
		return parseList(fd, v, vals, basePath, annotatedPath)
	}

	// Handle messages that are field values
	if fd.Kind() == protoreflect.MessageKind {
		switch t := v.Message().Interface().(type) {
		case *wpb.BoolValue:
			val = t.GetValue()
		case *wpb.BytesValue:
			val = t.GetValue()
		case *wpb.Decimal64Value:
			return fmt.Errorf("unhandled type, decimal64")
		case *wpb.IntValue:
			val = t.GetValue()
		case *wpb.StringValue:
			val = t.GetValue()
		case *wpb.UintValue:
			val = t.GetValue()
		case proto.Message:
			if len(annotatedPath) != 1 {
				return fmt.Errorf("invalid container, maps to >1 schema path, field: %s", fd.FullName())
			}
			return pathsFromProtoInternal(t, vals, basePath)
		}
	}

	// Handle cases where there is >1 path specified for a field based on
	// path compression.
	for _, path := range annotatedPath {
		vals[resolvedPath(basePath, path)] = val
	}

	return nil
}

// Modify the Range function for a protoreflect.Message to be able to cover fields that
// are not populated, since we need to be able to support scalar fields in our ranges.
//
// This code is taken from the updated protojson package - and is used because we need
// to range over all scalar fields within the populated key messages for a list - since
// we should include the values even if they are set to the Go default value (e.g., a uint32
// is set to 0).
type unpopRange struct{ protoreflect.Message }

// Range wraps the protomessage.Range, and sets fields to be marked as non-nil even if they
// are set to the Go default value. This means that we will output fields that are unset as
// their nil values, which is required for list keys within these messages.
func (m unpopRange) Range(f func(protoreflect.FieldDescriptor, protoreflect.Value) bool) {
	fds := m.Descriptor().Fields()
	for i := 0; i < fds.Len(); i++ {
		fd := fds.Get(i)
		if m.Has(fd) || fd.ContainingOneof() != nil {
			continue // ignore populated fields and fields within a oneofs
		}

		v := m.Get(fd)
		isProto2Scalar := fd.Syntax() == protoreflect.Proto2 && fd.Default().IsValid()
		isSingularMessage := fd.Cardinality() != protoreflect.Repeated && fd.Kind() == protoreflect.MessageKind
		if isProto2Scalar || isSingularMessage {
			v = protoreflect.Value{} // use invalid value to emit null
		}
		if !f(fd, v) {
			return
		}
	}
	m.Message.Range(f)
}

// parseList parses the field described by fd, with value v - which must be a repeated field in
// the protobuf, and appends its values to the value map - using the supplied base and mapped paths
// to determine the data tree paths of the populated fields. It returns an error if values cannot
// be extracted,
//
// List fields are 'repeated' in the input protobuf. We have two cases of such
// fields:
//  1. leaf-list fields which have scalar values - and hence are mapped in the
//     same way as the handling of individual fields in the protobuf.
//  2. list types in YANG - we only support keyed lists, since these have their
//     own valid paths. For the generated protobufs we create a new XXXKey message
//     which is the repeated type. Scalar fields within that message are the
//     individual keys of the list (there are >= 1 of them) -- and the single
//     message type that is included is a child message.
func parseList(fd protoreflect.FieldDescriptor, v protoreflect.Value, vals map[*gpb.Path]interface{}, basePath *gpb.Path, mapPath []*gpb.Path) error {
	// Lists cannot map to >1 different schema path in the compressed form of generated
	// protobufs.
	if len(mapPath) != 1 {
		return fmt.Errorf("invalid list, does not map to 1 schema path, field: %s", fd.FullName())
	}
	listPath := mapPath[0]

	// TODO(robjs): This handles the case where we have a list - but not a leaf-list.
	//              Add implementation to handle leaf lists.
	l := v.List()
	if fd.Kind() != protoreflect.MessageKind {
		return fmt.Errorf("invalid list, value is not a proto message, %s - is %T", fd.FullName(), l.NewElement())
	}
	var listVal proto.Message
	for i := 0; i < l.Len(); i++ {
		listMsg := l.Get(i).Message().Interface().(proto.Message)

		var listParseErr error
		listKeys := map[string]string{}
		mappedValues := map[*gpb.Path]interface{}{}

		unpopRange{listMsg.ProtoReflect()}.Range(func(fd protoreflect.FieldDescriptor, v protoreflect.Value) bool {
			pl, err := parseListField(fd, v, listPath)
			if err != nil {
				listParseErr = err
				return false
			}

			// If this field was not the value of the list then we receive a populated
			// single key back from the parseListField call. We don't check for nil
			// since if it is not populated then we'll simply never do this mapping.
			for k, v := range pl.keys {
				listKeys[k] = v
			}

			// When there are keys in the list, we'll also have fields that they map to
			// in the output set of paths, so add these to the values that we're receiving.
			for k, v := range pl.mappedValues {
				mappedValues[k] = v
			}

			// If this was the list value, then we return the value of the list,
			// which is always a protobuf message back.
			if pl.member != nil {
				listVal = pl.member
			}
			return true
		})

		if listParseErr != nil {
			return fmt.Errorf("could not parse a field within the list %s , %v", fd.FullName(), listParseErr)
		}

		// This is the first time that we have found a path that requires a
		// data tree path, not a schema tree path.
		p := resolvedPath(basePath, listPath)

		for kn, kv := range listKeys {
			le := p.Elem[len(p.Elem)-1]
			if le.Key == nil {
				le.Key = map[string]string{}
			}
			le.Key[kn] = kv
		}

		for path, value := range mappedValues {
			vals[resolvedPath(p, path)] = value
		}

		if err := pathsFromProtoInternal(listVal, vals, p); err != nil {
			return err
		}
	}
	return nil
}

// parsedListField returns the details of an individual field of a message
// which corresponds to a YANG list (is 'repeated').
type parsedListField struct {
	// keys is a map of the keys using the gNMI path format for keys - where all
	// values are mapped to strings. Since the parsed field contains only one field
	// then only one key will ever be populated. This field is only set to a non-nil
	// value if the field corresponds to a key.
	keys map[string]string
	// mappedValues stores the values that are contained in the input protobuf, and is
	// populated only when the field supplied is a key. Since the key fields are removed
	// from the 'value' protobuf, their values can only be extracted from the repeated 'Key'
	// message. A single field may result in >1 populated mappedValues in the case that there
	// are multiple paths within the schemapath annotation.
	mappedValues map[*gpb.Path]interface{}
	// member is populated when the field parsed is the member of the list - i.e., the
	// repeated proto.Message which corresponds to the subtree under the list at a particular
	// key.
	member proto.Message
}

// parseListField parses an individual field within a 'repeated' message representing a YANG list, as
// described by fd, and with value v. The supplied basePath is used for the base data tree path for field
// specified. It returns a parsedListField describing the individual field supplied.
func parseListField(fd protoreflect.FieldDescriptor, v protoreflect.Value, basePath *gpb.Path) (*parsedListField, error) {
	if fd.IsMap() || fd.IsList() {
		return nil, fmt.Errorf("list field is of unexpected map or list type: %q", fd.FullName())
	}

	if fd.Kind() == protoreflect.MessageKind {
		// Deal with the case where the list member is set to nil.
		if !v.IsValid() {
			return nil, fmt.Errorf("nil list member in field %s, %v", fd.FullName(), v)
		}

		// The only case of having proto.Message in a list key is when the field
		// represents the list's value portion, therefore return this value.
		return &parsedListField{member: v.Message().Interface()}, nil

	}

	mapPaths, err := annotatedSchemaPath(fd)
	if err != nil {
		return nil, err
	}

	var keyName string
	mappedPaths := []*gpb.Path{}
	for _, p := range mapPaths {
		n, err := fieldName(p)
		if err != nil {
			return nil, err
		}
		switch {
		case keyName == "":
			keyName = n
		case n != keyName:
			return nil, fmt.Errorf("received list key with leaf names that do not match, %s != %s", keyName, n)
		}
		mappedPaths = append(mappedPaths, p)
	}

	kv, err := ygot.KeyValueAsString(v.Interface())
	if err != nil {
		return nil, fmt.Errorf("cannot map list key %v, %v", v.Interface(), err)
	}

	p := &parsedListField{
		keys:         map[string]string{keyName: kv},
		mappedValues: map[*gpb.Path]interface{}{},
	}

	for _, path := range mappedPaths {
		p.mappedValues[resolvedPath(basePath, path)] = v.Interface()
	}
	return p, nil
}

// annotatedSchemaPath extracts the schemapath annotation from the supplied field descriptor,
// parsing the included string paths into a slice of gNMI 'Path' messages.
func annotatedSchemaPath(fd protoreflect.FieldDescriptor) ([]*gpb.Path, error) {
	po := fd.Options().(*descriptorpb.FieldOptions)
	ex := proto.GetExtension(po, yextpb.E_Schemapath).(string)
	if ex == "" {
		return nil, fmt.Errorf("received field with invalid annotation, field: %s", fd.FullName())
	}

	paths := []*gpb.Path{}
	for _, p := range strings.Split(ex, "|") {
		pp, err := ygot.StringToStructuredPath(p)
		if err != nil {
			return nil, fmt.Errorf("received invalid annotated path, %s, %v", ex, err)
		}
		paths = append(paths, pp)
	}
	return paths, nil
}

// fieldName returns the name last element of the path supplied - corresponding
// to the field that is being described by the specified path.
func fieldName(path *gpb.Path) (string, error) {
	if len(path.Elem) == 0 || path == nil || path.Elem[len(path.Elem)-1].Name == "" {
		return "", fmt.Errorf("invalid path %s", path)
	}
	return path.Elem[len(path.Elem)-1].Name, nil
}

// resolvedPath fully resolves a path of an element with the annotation
// supplied in the annotatedPath, from the supplied basePath - which
// is a resolved data tree path (which may include list keys).
func resolvedPath(basePath, annotatedPath *gpb.Path) *gpb.Path {
	if basePath == nil {
		return annotatedPath
	}
	np := proto.Clone(basePath).(*gpb.Path)
	np.Elem = append(np.Elem, annotatedPath.Elem[len(basePath.Elem):]...)
	return np
}

<<<<<<< HEAD
// ProtoFromPaths takes an input proto.Message and adds the values that are specified in the map vals to
// it, using basePath as the prefix to any paths within the vals map. The message, p, is modified in place.
// The map, vals, is keyed by the gNMI path to the field which is annotated in the ygot generated protobuf,
// the complete path is taken to be basePath + the key found in the map.
func ProtoFromPaths(p proto.Message, vals map[*gpb.Path]interface{}, basePath *gpb.Path) error {
	if p == nil {
		return errors.New("nil protobuf input")
	}
	m := p.ProtoReflect()
=======
// ProtoFromPaths takes an input ygot-generated protobuf and unmarshals the values that are specified in the map
// vals into it, using prefix as the prefix to any paths within the vals map. The message, p, is modified in place.
// The map, vals, must be keyed by the gNMI path to the field which is annotated in the ygot generated protobuf,
// the complete path is taken to be prefix + the key found in the map.
func ProtoFromPaths(p proto.Message, vals map[*gpb.Path]interface{}, prefix *gpb.Path) error {
	if p == nil {
		return errors.New("nil protobuf supplied")
	}
>>>>>>> 6f54f1b0

	directCh := map[*gpb.Path]interface{}{}
	for p, v := range vals {
		// TODO(robjs): needs fixing for compressed schemas.
		if len(p.GetElem()) == len(prefix.GetElem())+1 {
			directCh[p] = v
		}
	}

	mapped := map[*gpb.Path]bool{}
	m := p.ProtoReflect()
	var rangeErr error
	unpopRange{m}.Range(func(fd protoreflect.FieldDescriptor, v protoreflect.Value) bool {
		annotatedPath, err := annotatedSchemaPath(fd)
		if err != nil {
			rangeErr = err
			return false
		}

		for _, ap := range annotatedPath {
			for chp, chv := range directCh {
				if proto.Equal(ap, chp) {
					switch fd.Kind() {
					case protoreflect.MessageKind:
						v, isWrap, err := makeWrapper(m, fd, chv)
						if err != nil {
							rangeErr = err
							return false
						}
						if !isWrap {
							// TODO(robjs): recurse into the message if it wasn't a wrapper
							// type.
							rangeErr = fmt.Errorf("unimplemented: child messages, field %s", fd.FullName())
							return false
						}
						mapped[chp] = true
						m.Set(fd, protoreflect.ValueOfMessage(v))
					case protoreflect.EnumKind:
						v, err := enumValue(fd, chv)
						if err != nil {
							rangeErr = err
							return false
						}
						mapped[chp] = true
						m.Set(fd, v)
					default:
						rangeErr = fmt.Errorf("unknown field kind %s for %s", fd.Kind(), fd.FullName())
						return false
					}
				}
			}
		}
		return true
	})

	if rangeErr != nil {
		return rangeErr
	}

	for chp := range directCh {
		if !mapped[chp] {
			return fmt.Errorf("did not map path %s to a proto field", chp)
		}
	}

	return nil
}

// makeWrapper generates a new message for field fd of the proto message msg with the value set to val.
// The field fd must describe a field that has a message type. An error is returned if the wrong
// type of payload is provided for the message. The second, boolean, return argument specifies whether
// the message provided was a known wrapper type.
func makeWrapper(msg protoreflect.Message, fd protoreflect.FieldDescriptor, val interface{}) (protoreflect.Message, bool, error) {
	var wasTypedVal bool
	if tv, ok := val.(*gpb.TypedValue); ok {
		pv, err := value.ToScalar(tv)
		if err != nil {
			return nil, false, fmt.Errorf("cannot convert TypedValue to scalar, %s", tv)
		}
		val = pv
		wasTypedVal = true
	}

	newV := msg.NewField(fd)
	switch newV.Message().Interface().(type) {
	case *wpb.StringValue:
		nsv, ok := val.(string)
		if !ok {
			return nil, false, fmt.Errorf("got non-string value for string field, field: %s, value: %v", fd.FullName(), val)
		}
		return (&wpb.StringValue{Value: nsv}).ProtoReflect(), true, nil
	case *wpb.UintValue:
		var nsv uint64
		switch {
		case wasTypedVal:
			nsv = val.(uint64)
		default:
			iv, ok := val.(uint)
			if !ok {
				return nil, false, fmt.Errorf("got non-uint value for uint field, field: %s, value: %v", fd.FullName(), val)
			}
			nsv = uint64(iv)
		}

		return (&wpb.UintValue{Value: nsv}).ProtoReflect(), true, nil
	default:
		return nil, false, nil
	}
<<<<<<< HEAD
	return nil, false, nil
}

// enumValue returns the concrete implementation of the enumeration with the yang_name annotation set
// to the string contained in val of the enumeration within the field descriptor fd. It returns an
// error if the value cannot be found, or the input value is not valid.
func enumValue(fd protoreflect.FieldDescriptor, val interface{}) (protoreflect.Value, error) {
	var setVal string
	switch inVal := val.(type) {
	case string:
		setVal = inVal
	case *gpb.TypedValue:
		tv, err := value.ToScalar(inVal)
		if err != nil {
			return protoreflect.ValueOf(nil), fmt.Errorf("cannot convert supplied TypedValue to scalar, %v", err)
		}
		s, ok := tv.(string)
		if !ok {
			return protoreflect.ValueOf(nil), fmt.Errorf("supplied TypedValue for enumeration must be a string, got: %T", tv)
		}
		setVal = s
	default:
		return protoreflect.ValueOf(nil), fmt.Errorf("got unknown type for enumeration, %T", inVal)
	}

	evals := map[string]protoreflect.EnumValueDescriptor{}
	for i := 0; i < fd.Enum().Values().Len(); i++ {
		tv := fd.Enum().Values().Get(i)
		yn, ok, err := enumYANGName(fd.Enum().Values().Get(i))
		if err != nil {
			return protoreflect.ValueOf(nil), fmt.Errorf("error with enumeration value %s", fd.FullName())
		}
		if !ok {
			continue
		}
		evals[yn] = tv
	}

	setEnumVal, ok := evals[setVal]
	if !ok {
		return protoreflect.ValueOf(nil), fmt.Errorf("got unknown value in enumeration %s, %s", fd.FullName(), setVal)
	}

	return protoreflect.ValueOfEnum(setEnumVal.Number()), nil
}

// enumYANGName returns the value of the yang_name annotation to a protobuf enumeration
// value. It reads from the supplied enum value descriptor (ed), which must be an
// enumeration descriptor. It returns the found annotation, a bool indicating whether the
// annotation existed, and an error.
//
// The bool indicating whether the annotation exists is used because unset values within
// an enumeration that do not have a real YANG value simply omit the annotation.
func enumYANGName(ed protoreflect.EnumValueDescriptor) (string, bool, error) {
	eo := ed.Options().(*descriptorpb.EnumValueOptions)
	ex := proto.GetExtension(eo, yextpb.E_YangName).(string)
	if ex == "" {
		// this is an unset value, so mark that the caller doesn't need to handle
		// this.
		return "", false, nil
	}
	return ex, true, nil
=======
>>>>>>> 6f54f1b0
}<|MERGE_RESOLUTION|>--- conflicted
+++ resolved
@@ -361,17 +361,6 @@
 	return np
 }
 
-<<<<<<< HEAD
-// ProtoFromPaths takes an input proto.Message and adds the values that are specified in the map vals to
-// it, using basePath as the prefix to any paths within the vals map. The message, p, is modified in place.
-// The map, vals, is keyed by the gNMI path to the field which is annotated in the ygot generated protobuf,
-// the complete path is taken to be basePath + the key found in the map.
-func ProtoFromPaths(p proto.Message, vals map[*gpb.Path]interface{}, basePath *gpb.Path) error {
-	if p == nil {
-		return errors.New("nil protobuf input")
-	}
-	m := p.ProtoReflect()
-=======
 // ProtoFromPaths takes an input ygot-generated protobuf and unmarshals the values that are specified in the map
 // vals into it, using prefix as the prefix to any paths within the vals map. The message, p, is modified in place.
 // The map, vals, must be keyed by the gNMI path to the field which is annotated in the ygot generated protobuf,
@@ -380,7 +369,6 @@
 	if p == nil {
 		return errors.New("nil protobuf supplied")
 	}
->>>>>>> 6f54f1b0
 
 	directCh := map[*gpb.Path]interface{}{}
 	for p, v := range vals {
@@ -489,8 +477,6 @@
 	default:
 		return nil, false, nil
 	}
-<<<<<<< HEAD
-	return nil, false, nil
 }
 
 // enumValue returns the concrete implementation of the enumeration with the yang_name annotation set
@@ -552,6 +538,4 @@
 		return "", false, nil
 	}
 	return ex, true, nil
-=======
->>>>>>> 6f54f1b0
 }