// Copyright 2017 Google Inc.
//
// Licensed under the Apache License, Version 2.0 (the "License");
// you may not use this file except in compliance with the License.
// You may obtain a copy of the License at
//
//      http://www.apache.org/licenses/LICENSE-2.0
//
// Unless required by applicable law or agreed to in writing, software
// distributed under the License is distributed on an "AS IS" BASIS,
// WITHOUT WARRANTIES OR CONDITIONS OF ANY KIND, either express or implied.
// See the License for the specific language governing permissions and
// limitations under the License.

package ygot

import (
	"encoding/json"
	"errors"
	"fmt"
	"reflect"
	"sort"
	"strings"

	"github.com/openconfig/gnmi/errlist"
	"github.com/openconfig/gnmi/value"
	"github.com/openconfig/ygot/util"
	"github.com/openconfig/ygot/yext"
	"google.golang.org/protobuf/encoding/prototext"
	"google.golang.org/protobuf/proto"

	gnmipb "github.com/openconfig/gnmi/proto/gnmi"
)

const (
	// BinaryTypeName is the name of the type that is used for YANG
	// binary fields in the output structs.
	BinaryTypeName string = "Binary"
	// EmptyTypeName is the name of the type that is used for YANG
	// empty fields in the output structs.
	EmptyTypeName string = "YANGEmpty"
)

var (
	// SimpleUnionBuiltinGoTypes stores the valid types that the Go code
	// generation produces for simple union types given a regular leaf type
	// name in Go.
	SimpleUnionBuiltinGoTypes = map[string]string{
		"int8":         "UnionInt8",
		"int16":        "UnionInt16",
		"int32":        "UnionInt32",
		"int64":        "UnionInt64",
		"uint8":        "UnionUint8",
		"uint16":       "UnionUint16",
		"uint32":       "UnionUint32",
		"uint64":       "UnionUint64",
		"float64":      "UnionFloat64",
		"string":       "UnionString",
		"bool":         "UnionBool",
		"interface{}":  "*UnionUnsupported",
		BinaryTypeName: BinaryTypeName,
		EmptyTypeName:  EmptyTypeName,
	}

	// unionSingletonUnderlyingTypes stores the underlying types of the
	// singleton (i.e. non-struct, non-slice, non-map) typedefs used to
	// represent union subtypes for the "Simplified Union Leaf" way of
	// representatiing unions in the Go generated code.
	unionSingletonUnderlyingTypes = map[string]reflect.Type{
		"UnionInt8":    reflect.TypeOf(int8(0)),
		"UnionInt16":   reflect.TypeOf(int16(0)),
		"UnionInt32":   reflect.TypeOf(int32(0)),
		"UnionInt64":   reflect.TypeOf(int64(0)),
		"UnionUint8":   reflect.TypeOf(uint8(0)),
		"UnionUint16":  reflect.TypeOf(uint16(0)),
		"UnionUint32":  reflect.TypeOf(uint32(0)),
		"UnionUint64":  reflect.TypeOf(uint64(0)),
		"UnionFloat64": reflect.TypeOf(float64(0.0)),
		"UnionString":  reflect.TypeOf(string("")),
		"UnionBool":    reflect.TypeOf(bool(true)),
		EmptyTypeName:  reflect.TypeOf(bool(true)),
		// Note: BinaryTypeName is missing here since it's a slice.
	}
)

// path stores the elements of a path for a particular leaf,
// such that it can be used as a key for maps.
type path struct {
	p *gnmiPath
}

func (p *path) String() string {
	if p.p.isPathElemPath() {
		return prototext.Format(&gnmipb.Path{Elem: p.p.pathElemPath})
	}
	return fmt.Sprintf("%v", p.p.pathElemPath)
}

// gnmiPath provides a wrapper for gNMI path types, particularly
// containing the Element-based paths which are used in gNMI pre-0.3.1 and
// PathElem-based paths which are used in gNMI 0.4.0 and above.
type gnmiPath struct {
	// stringSlicePath stores a path expressed as a series of scalar elements. On output it is
	// rendered to a []string which is placed in the gNMI element field.
	stringSlicePath []string
	// pathElemPath stores a path expressed as a series of PathElem messages.
	pathElemPath []*gnmipb.PathElem
	// isAbsolute determines whether the stored path is absolute (when set), or relative
	// when unset.
	isAbsolute bool
}

// newStringSliceGNMIPath returns a new gnmiPath with a string slice path.
func newStringSliceGNMIPath(s []string) *gnmiPath {
	if s == nil {
		s = []string{}
	}
	return &gnmiPath{stringSlicePath: s}
}

// newPathElemGNMIPath returns a new gnmiPath with a PathElem path.
func newPathElemGNMIPath(e []*gnmipb.PathElem) *gnmiPath {
	if e == nil {
		e = []*gnmipb.PathElem{}
	}
	return &gnmiPath{pathElemPath: e}
}

// isValid determines whether a gnmiPath is valid by determining whether the
// elementPath and structuredPath are both set or both unset.
func (g *gnmiPath) isValid() bool {
	return (g.stringSlicePath == nil) != (g.pathElemPath == nil)
}

// isStringSlicePath determines whether the gnmiPath receiver describes a simple
// string slice path, or a structured path using gnmipb.PathElem values.
func (g *gnmiPath) isStringSlicePath() bool {
	return g.stringSlicePath != nil
}

// isPathElemPath determines whether the gnmiPath receiver describes a structured
// PathElem based gNMI path.
func (g *gnmiPath) isPathElemPath() bool {
	return g.pathElemPath != nil
}

// Copy returns a copy of the current gnmiPath.
func (g *gnmiPath) Copy() *gnmiPath {
	n := &gnmiPath{}
	if g.isStringSlicePath() {
		n.stringSlicePath = make([]string, len(g.stringSlicePath))
		copy(n.stringSlicePath, g.stringSlicePath)
		return n
	}

	n.pathElemPath = make([]*gnmipb.PathElem, len(g.pathElemPath))
	copy(n.pathElemPath, g.pathElemPath)
	return n
}

// Len returns the length of the path specified by gnmiPath.
func (g *gnmiPath) Len() int {
	if g.isStringSlicePath() {
		return len(g.stringSlicePath)
	}
	return len(g.pathElemPath)
}

// AppendName appends the string n as a new name within the gnmiPath.
// If the supplied name is nil, it is not appended.
func (g *gnmiPath) AppendName(n string) error {
	if !g.isValid() {
		return fmt.Errorf("cannot append to invalid path")
	}

	if n == "" {
		return nil
	}

	if g.isStringSlicePath() {
		g.stringSlicePath = append(g.stringSlicePath, n)
		return nil
	}
	g.pathElemPath = append(g.pathElemPath, &gnmipb.PathElem{Name: n})
	return nil
}

// LastPathElem returns the last PathElem element in the gnmiPath.
func (g *gnmiPath) LastPathElem() (*gnmipb.PathElem, error) {
	return g.PathElemAt(g.Len() - 1)
}

// LastStringElem returns the last string element of the gnmiPath.
func (g *gnmiPath) LastStringElem() (string, error) {
	return g.StringElemAt(g.Len() - 1)
}

// PathElemAt returns the PathElem at index i in the gnmiPath. It returns an error if the
// path is invalid, is not a path elem path, or the index is greater than the length
// of the path.
func (g *gnmiPath) PathElemAt(i int) (*gnmipb.PathElem, error) {
	if !g.isValid() || !g.isPathElemPath() {
		return nil, errors.New("invalid call to PathElemAt() on a non-PathElem path")
	}

	if i > g.Len() || i < 0 {
		return nil, fmt.Errorf("invalid index %d for gnmiPath len %d", i, g.Len())
	}

	return g.pathElemPath[i], nil
}

// StringElemAt returns the string element at index i in the gnmiPath. It returns an error
// if the path is invalid, is not a string slice path, or the index is greater than the
// length of the path.
func (g *gnmiPath) StringElemAt(i int) (string, error) {
	if !g.isValid() || !g.isStringSlicePath() {
		return "", errors.New("invalid call to StringElemAt() on a non-string element path")
	}

	if i > g.Len() || i < 0 {
		return "", fmt.Errorf("invalid index %d for gnmiPath len %d", i, g.Len())
	}

	return g.stringSlicePath[i], nil
}

// SetIndex sets the element at index i to the value v.
func (g *gnmiPath) SetIndex(i int, v interface{}) error {
	if i > g.Len() {
		return fmt.Errorf("invalid index, out of range, got: %d, length: %d", i, g.Len())
	}

	switch v := v.(type) {
	case string:
		if !g.isStringSlicePath() {
			return fmt.Errorf("cannot set index %d of %v to %v, wrong type %T, expected string", i, v, g, v)
		}
		g.stringSlicePath[i] = v
		return nil
	case *gnmipb.PathElem:
		if !g.isPathElemPath() {
			return fmt.Errorf("cannot set index %d of %v to %v, wrong type %T, expected gnmipb.PathElem", i, v, g, v)
		}
		g.pathElemPath[i] = v
		return nil
	}
	return fmt.Errorf("cannot set index %d of %v to %v, wrong type %T", i, v, g, v)
}

// ToProto returns the gnmiPath as a gnmi.proto Path message.
func (g *gnmiPath) ToProto() (*gnmipb.Path, error) {
	if !g.isValid() {
		return nil, errors.New("invalid path")
	}

	if g.Len() == 0 {
		return nil, nil
	}

	if g.isStringSlicePath() {
		return &gnmipb.Path{Element: g.stringSlicePath}, nil
	}
	return &gnmipb.Path{Elem: g.pathElemPath}, nil
}

// isSameType returns true if the path supplied is the same type as the
// receiver.
func (g *gnmiPath) isSameType(p *gnmiPath) bool {
	return g.isStringSlicePath() == p.isStringSlicePath()
}

// StripPrefix removes the prefix pfx from the supplied path, and returns the more
// specific path elements of the path. It returns an error if the paths are invalid,
// their types are different, or the prefix does not match the path.
func (g *gnmiPath) StripPrefix(pfx *gnmiPath) (*gnmiPath, error) {
	if !g.isSameType(pfx) {
		return nil, fmt.Errorf("mismatched path formats in prefix and path, isElementPath: %v != %v", g.isStringSlicePath(), pfx.isStringSlicePath())
	}

	if !g.isValid() || !pfx.isValid() {
		return nil, fmt.Errorf("invalid paths supplied for stripPrefix: %v, %v", g, pfx)
	}

	if pfx.isStringSlicePath() {
		for i, e := range pfx.stringSlicePath {
			if g.stringSlicePath[i] != e {
				return nil, fmt.Errorf("prefix is not a prefix of the supplied path, %v is not a subset of %v", pfx, g)
			}
		}
		return newStringSliceGNMIPath(g.stringSlicePath[len(pfx.stringSlicePath):]), nil
	}

	for i, e := range pfx.pathElemPath {
		if !util.PathElemsEqual(g.pathElemPath[i], e) {
			return nil, fmt.Errorf("prefix is not a prefix of the supplied path, %v is not a subset of %v", pfx, g)
		}
	}
	return newPathElemGNMIPath(g.pathElemPath[len(pfx.pathElemPath):]), nil
}

// GNMINotificationsConfig specifies arguments determining how the
// gNMI output should be created by ygot.
type GNMINotificationsConfig struct {
	// UsePathElem specifies whether the elem field of the gNMI Path
	// message should be used for the paths in the output notification. If
	// set to false, the element field is used.
	UsePathElem bool
	// ElementPrefix stores the prefix that should be used within the
	// Prefix field of the gNMI Notification message expressed as a slice
	// of strings as per the path definition in gNMI 0.3.1 and below.
	// Used if UsePathElem is unset.
	StringSlicePrefix []string
	// PathElemPrefix stores the prefix that should be used withinthe
	// Prefix field of the gNMI Notification message, expressed as a slice
	// of PathElem messages. This path format is used by gNMI 0.4.0 and
	// above. Used if PathElem is set.
	PathElemPrefix []*gnmipb.PathElem
}

// TogNMINotifications takes an input GoStruct and renders it to slice of
// Notification messages, marked with the specified timestamp. The configuration
// provided determines the path format utilised, and the prefix to be included
// in the message if relevant.
//
// TODO(robjs): When we have deprecated the string slice paths, then this function
// can be simplified to remove support for them - including removing the gnmiPath
// abstraction. It can also be refactored to simply use the findSetleaves function
// which has a cleaner implementation using the reworked iterfunction util.
func TogNMINotifications(s GoStruct, ts int64, cfg GNMINotificationsConfig) ([]*gnmipb.Notification, error) {
	var pfx *gnmiPath
	if cfg.UsePathElem {
		pfx = newPathElemGNMIPath(cfg.PathElemPrefix)
	} else {
		pfx = newStringSliceGNMIPath(cfg.StringSlicePrefix)
	}

	leaves := map[*path]interface{}{}
	if err := findUpdatedLeaves(leaves, s, pfx); err != nil {
		return nil, err
	}

	msgs, err := leavesToNotifications(leaves, ts, pfx)
	if err != nil {
		return nil, err
	}

	return msgs, nil
}

// findUpdatedLeaves appends the valid leaves that are within the supplied
// GoStruct (assumed to the rooted at parentPath) to the supplied leaves map.
// If errors are encountered they are appended to the errlist.List supplied. If
// the GoStruct contains fields that are themselves structured objects (YANG
// lists, or containers - represented as maps or struct pointers), the function
// is called recursively on them.
func findUpdatedLeaves(leaves map[*path]interface{}, s GoStruct, parent *gnmiPath) error {
	var errs errlist.List

	if !parent.isValid() {
		return fmt.Errorf("invalid parent specified: %v", parent)
	}

	sval := reflect.ValueOf(s)
	if s == nil || util.IsValueNil(sval) || !sval.IsValid() || !util.IsValueStructPtr(sval) {
		errs.Add(fmt.Errorf("input struct for %v was not valid", parent))
		return errs.Err()
	}
	sval = sval.Elem()

	stype := sval.Type()

	for i := 0; i < sval.NumField(); i++ {
		fval := sval.Field(i)
		ftype := stype.Field(i)

		// Handle nil values, and enumerations specifically.
		switch fval.Kind() {
		case reflect.Map, reflect.Slice, reflect.Ptr, reflect.Interface:
			if fval.IsNil() {
				continue
			}
		}

		mapPaths, err := structTagToLibPaths(ftype, parent, false)
		if err != nil {
			errs.Add(fmt.Errorf("%v->%s: %v", parent, ftype.Name, err))
			continue
		}

		switch fval.Kind() {
		case reflect.Map:
			// We need to map each child along with its key value.
			for _, k := range fval.MapKeys() {
				childPath, err := mapValuePath(k, fval.MapIndex(k), mapPaths[0])
				if err != nil {
					errs.Add(err)
					continue
				}

				goStruct, ok := fval.MapIndex(k).Interface().(GoStruct)
				if !ok {
					errs.Add(fmt.Errorf("%v: was not a valid GoStruct", mapPaths[0]))
					continue
				}
				errs.Add(findUpdatedLeaves(leaves, goStruct, childPath))
			}
		case reflect.Ptr:
			// Determine whether this is a pointer to a struct (another YANG container), or a leaf.
			switch fval.Elem().Kind() {
			case reflect.Struct:
				goStruct, ok := fval.Interface().(GoStruct)
				if !ok {
					errs.Add(fmt.Errorf("%v: was not a valid GoStruct", mapPaths[0]))
					continue
				}
				errs.Add(findUpdatedLeaves(leaves, goStruct, mapPaths[0]))
			default:
				for _, p := range mapPaths {
					leaves[&path{p}] = fval.Interface()
				}
			}
		case reflect.Slice:
			if fval.Type().Elem().Kind() == reflect.Ptr {
				// This is a keyless list - currently unsupported for mapping since there is
				// not an explicit path that can be used.
				errs.Add(fmt.Errorf("unimplemented: keyless list cannot be output: %v", mapPaths[0]))
				continue
			}
			// This is a leaf-list, so add it as though it were a leaf.
			for _, p := range mapPaths {
				leaves[&path{p}] = fval.Interface()
			}
		case reflect.Int64:
			name, set, err := enumFieldToString(fval, false)
			if err != nil {
				errs.Add(err)
				continue
			}

			// Skip if the enum has not been explicitly set in the schema.
			if !set {
				continue
			}

			for _, p := range mapPaths {
				leaves[&path{p}] = name
			}
			continue
		case reflect.Interface:
			// This is a union value.
			for _, p := range mapPaths {
				leaves[&path{p}] = fval.Interface()
			}
			continue
		}
	}
	return errs.Err()
}

// mapValuePath calculates the gNMI Path of a map element with the specified
// key and value. The format of the path returned depends on the input format
// of the parentPath.
func mapValuePath(key, value reflect.Value, parentPath *gnmiPath) (*gnmiPath, error) {
	var childPath *gnmiPath

	if parentPath == nil {
		return nil, fmt.Errorf("nil map paths supplied to mapValuePath for %v %v", key.Interface(), value.Interface())
	}

	if parentPath.isStringSlicePath() {
		childPath = &gnmiPath{}
		keyval, err := KeyValueAsString(key.Interface())
		if err != nil {
			return nil, fmt.Errorf("can't append path element key: %v", err)
		}
		// We copy the elements from the existing elementPath such that when updating
		// it, then the elements are not modified when the paths are changed.
		childPath.stringSlicePath = append(childPath.stringSlicePath, parentPath.stringSlicePath...)
		childPath.stringSlicePath = append(childPath.stringSlicePath, keyval)
		return childPath, nil
	}

	// Only the pointer values are copied for performance.
	childPath = parentPath.Copy()

	return appendgNMIPathElemKey(value, childPath)
}

// appendgNMIPathElemKey takes an input reflect.Value which must implement KeyHelperGoStruct
// and appends the keys from it to the last entry in the supplied mapPath, which must be a
// gNMI PathElem message.
func appendgNMIPathElemKey(v reflect.Value, p *gnmiPath) (*gnmiPath, error) {
	if p == nil {
		return nil, fmt.Errorf("nil path supplied")
	}

	if !p.isValid() {
		return nil, fmt.Errorf("invalid structured path in supplied path: %v", p)
	}

	if p.isStringSlicePath() {
		return nil, fmt.Errorf("invalid path type to append keys: %v", p)
	}

	if p.Len() == 0 {
		return nil, fmt.Errorf("invalid path element path length, can't append keys to 0 length path: %v", p.pathElemPath)
	}

	np := p.Copy()
	e, err := np.LastPathElem()
	if err != nil {
		return nil, err
	}
	newElem := proto.Clone(e).(*gnmipb.PathElem)

	if !v.IsValid() || v.IsNil() {
		return nil, fmt.Errorf("nil value received for element %v", p)
	}

	k, err := PathKeyFromStruct(v)
	if err != nil {
		return nil, fmt.Errorf("cannot extract keys: %v", err)
	}
	newElem.Key = k

	if err := np.SetIndex(np.Len()-1, newElem); err != nil {
		return nil, err
	}
	return np, nil
}

// PathKeyFromStruct returns a map[string]string which represents the keys for a YANG
// list element. The provided reflect.Value must implement the KeyHelperGoStruct interface,
// and hence be a struct which represents a list member within the schema.
func PathKeyFromStruct(v reflect.Value) (map[string]string, error) {
	gs, ok := v.Interface().(KeyHelperGoStruct)
	if !ok {
		return nil, fmt.Errorf("cannot render to gNMI PathElem for structs that do not implement KeyHelperGoStruct, got: %T (%s)", v.Type().Name(), v.Interface())
	}

	km, err := gs.ΛListKeyMap()
	if err != nil {
		return nil, err
	}

	k, err := keyMapAsStrings(km)
	if err != nil {
		return nil, err
	}
	return k, nil
}

// keyMapAsStrings takes an input map[string]interface{}, keyed by the name of
// a leaf, and with a value of the leaf's value, and returns it as a map[string]string
// as is required in the gNMI PathElem message. The ΛListKeyMap helper function on
// a generated KeyHelperGoStruct returns a map[string]interface{} of the form of
// the input keys argument to this function.
func keyMapAsStrings(keys map[string]interface{}) (map[string]string, error) {
	nk := map[string]string{}
	for kn, k := range keys {
		v, err := KeyValueAsString(k)
		if err != nil {
			return nil, err
		}
		nk[kn] = v
	}
	return nk, nil
}

// KeyValueAsString returns a string representation of the interface{} supplied. If the
// type provided cannot be represented as a string for use in a gNMI path, an error is
// returned.
func KeyValueAsString(v interface{}) (string, error) {
	kv := reflect.ValueOf(v)
	if _, isEnum := v.(GoEnum); isEnum {
		name, _, err := enumFieldToString(kv, false)
		if err != nil {
			return "", fmt.Errorf("cannot resolve enumerated type in key, got err: %v", err)
		}
		return name, nil
	}

	switch kv.Kind() {
	case reflect.Int, reflect.Int8, reflect.Int16, reflect.Int32, reflect.Uint, reflect.Uint8, reflect.Uint16, reflect.Uint32, reflect.Uint64:
		return fmt.Sprintf("%d", v), nil
	case reflect.Float64:
		return fmt.Sprintf("%g", v), nil
	case reflect.String:
		return fmt.Sprintf("%s", v), nil
	case reflect.Bool:
		return fmt.Sprintf("%t", v), nil
	case reflect.Ptr:
		iv, err := unionPtrValue(kv, false)
		if err != nil {
			return "", err
		}
		return KeyValueAsString(iv)
	case reflect.Slice:
		if kv.Type().Elem().Kind() == reflect.Uint8 {
			return binaryBase64(kv.Bytes()), nil
		}
		return "", fmt.Errorf("cannot convert slice of type %v to a string for use in a key: %v", kv.Type().Elem().Kind(), v)
	}

	return "", fmt.Errorf("cannot convert type %v to a string for use in a key: %v", kv.Kind(), v)
}

// sliceToScalarArray takes an input slice of empty interfaces and converts it to
// a gNMI ScalarArray that can be populated as the leaflist_val field within a Notification
// message. Returns an error if the slice contains a type that cannot be mapped to
// a TypedValue message.
func sliceToScalarArray(v []interface{}) (*gnmipb.ScalarArray, error) {
	arr := &gnmipb.ScalarArray{}
	for _, e := range v {
		tv, err := value.FromScalar(e)
		if err != nil {
			return nil, err
		}
		arr.Element = append(arr.Element, tv)
	}
	return arr, nil
}

// leavesToNotifications takes an input map of leaves, and outputs a slice of
// notifications that corresponds to the leaf update, the supplied timestamp is
// used in the set of notifications. If an error is encountered it is returned.
// TODO(robjs): Currently, we return only a single Notification, but this is
// likely to be suboptimal since it results in very large Notifications for particular
// structs. There should be some fragmentation of Updates across Notification messages
// in a future implementation. We return a slice to keep the API stable.
func leavesToNotifications(leaves map[*path]interface{}, ts int64, pfx *gnmiPath) ([]*gnmipb.Notification, error) {
	n := &gnmipb.Notification{
		Timestamp: ts,
	}

	p, err := pfx.ToProto()
	if err != nil {
		return nil, err
	}
	n.Prefix = p

	for pk, v := range leaves {
		path, err := pk.p.StripPrefix(pfx)
		if err != nil {
			return nil, err
		}

		ppath, err := path.ToProto()
		if err != nil {
			return nil, err
		}

		val, err := EncodeTypedValue(v, gnmipb.Encoding_JSON)
		if err != nil {
			return nil, err
		}

		n.Update = append(n.Update, &gnmipb.Update{
			Path: ppath,
			Val:  val,
		})
	}

	return []*gnmipb.Notification{n}, nil
}

// EncodeTypedValue encodes val into a gNMI TypedValue message, using the specified encoding
// type if the value is a struct.
func EncodeTypedValue(val interface{}, enc gnmipb.Encoding) (*gnmipb.TypedValue, error) {
	switch v := val.(type) {
	case ValidatedGoStruct:
		return marshalStruct(v, enc)
	case GoEnum:
		en, err := EnumName(v)
		if err != nil {
			return nil, fmt.Errorf("cannot marshal enum, %v", err)
		}
		return &gnmipb.TypedValue{Value: &gnmipb.TypedValue_StringVal{en}}, nil
	}

	vv := reflect.ValueOf(val)
	switch {
	case util.IsValueNil(vv) || !vv.IsValid():
		return nil, nil
	case vv.Type().Kind() == reflect.Int64 && unionSingletonUnderlyingTypes[vv.Type().Name()] == nil:
		// Invalid int64 that is not an enum or a simple union Int64 type.
		return nil, fmt.Errorf("cannot represent field value %v as TypedValue", val)
	case vv.Type().Name() == BinaryTypeName:
		// This is a binary type which is defined as a []byte, so we encode it as the bytes.
		return &gnmipb.TypedValue{Value: &gnmipb.TypedValue_BytesVal{vv.Bytes()}}, nil
	case vv.Type().Name() == EmptyTypeName:
		return &gnmipb.TypedValue{Value: &gnmipb.TypedValue_BoolVal{vv.Bool()}}, nil
	case vv.Kind() == reflect.Slice:
		sval, err := leaflistToSlice(vv, false)
		if err != nil {
			return nil, err
		}

		arr, err := sliceToScalarArray(sval)
		if err != nil {
			return nil, err
		}
		return &gnmipb.TypedValue{Value: &gnmipb.TypedValue_LeaflistVal{arr}}, nil
	case util.IsValueStructPtr(vv):
		nv, err := unwrapUnionInterfaceValue(vv, false)
		if err != nil {
			return nil, fmt.Errorf("cannot resolve union field value: %v", err)
		}
		vv = reflect.ValueOf(nv)
		// Apart from binary, all other possible union subtypes are scalars or typedefs of scalars.
		if vv.Type().Name() == BinaryTypeName {
			return &gnmipb.TypedValue{Value: &gnmipb.TypedValue_BytesVal{vv.Bytes()}}, nil
		}
	case util.IsValuePtr(vv):
		vv = vv.Elem()
		if util.IsNilOrInvalidValue(vv) {
			return nil, nil
		}
	default:
		if underlyingType, ok := unionSingletonUnderlyingTypes[vv.Type().Name()]; ok {
			if !vv.Type().ConvertibleTo(underlyingType) {
				return nil, fmt.Errorf("ygot internal implementation bug: union type %q inconvertible to underlying type %q", vv.Type().Name(), underlyingType)
			}
			vv = vv.Convert(underlyingType)
		}
	}

	return value.FromScalar(vv.Interface())
}

// marshalStruct encodes the struct s according to the encoding specified by enc. It
// is returned as a TypedValue gNMI message.
func marshalStruct(s ValidatedGoStruct, enc gnmipb.Encoding) (*gnmipb.TypedValue, error) {
	if reflect.ValueOf(s).IsNil() {
		return nil, nil
	}

	var (
		j     map[string]interface{}
		err   error
		encfn func(s string) *gnmipb.TypedValue
	)

	switch enc {
	case gnmipb.Encoding_JSON:
		j, err = ConstructInternalJSON(s)
		encfn = func(s string) *gnmipb.TypedValue {
			return &gnmipb.TypedValue{Value: &gnmipb.TypedValue_JsonVal{[]byte(s)}}
		}
	case gnmipb.Encoding_JSON_IETF:
		// We always prepend the module name when marshalling within a Notification.
		j, err = ConstructIETFJSON(s, &RFC7951JSONConfig{AppendModuleName: true})
		encfn = func(s string) *gnmipb.TypedValue {
			return &gnmipb.TypedValue{Value: &gnmipb.TypedValue_JsonIetfVal{[]byte(s)}}
		}
	default:
		return nil, fmt.Errorf("invalid encoding %v", gnmipb.Encoding_name[int32(enc)])
	}

	if err != nil {
		return nil, err
	}

	js, err := json.MarshalIndent(j, "", "  ")
	if err != nil {
		return nil, fmt.Errorf("cannot encode JSON, %v", err)
	}

	return encfn(string(js)), nil
}

// leaflistToSlice takes a reflect.Value that represents a leaf list in the YANG schema
// (GoStruct) and outputs a slice of interface{} that corresponds to its contents that
// should be used within a Notification. If prependModuleNameIref is set to true, then
// identity names are prepended with the name of the module that defines them.
func leaflistToSlice(val reflect.Value, prependModuleNameIref bool) ([]interface{}, error) {
	sval := []interface{}{}
	for i := 0; i < val.Len(); i++ {
		e := val.Index(i)

		// Handle mapping leaf-lists. There are two cases of leaf-lists
		// within the YANG structs. The first is the simple case of having
		// a single typed leaf-list - so mapping can be done solely based
		// on the type of the elements of the slice. The second case is
		// a leaf-list of union values, which means that there may be
		// multiple types. This is represented as []interface{}
		switch e.Kind() {
		case reflect.String:
			sval = append(sval, e.String())
		case reflect.Uint8:
			sval = append(sval, uint8(e.Uint()))
		case reflect.Uint16:
			sval = append(sval, uint16(e.Uint()))
		case reflect.Uint32:
			sval = append(sval, uint32(e.Uint()))
		case reflect.Uint64, reflect.Uint:
			sval = append(sval, e.Uint())
		case reflect.Int8:
			sval = append(sval, int8(e.Int()))
		case reflect.Int16:
			sval = append(sval, int16(e.Int()))
		case reflect.Int32:
			sval = append(sval, int32(e.Int()))
		case reflect.Int:
			sval = append(sval, e.Int())
		case reflect.Int64:
			if _, ok := e.Interface().(GoEnum); ok {
				name, _, err := enumFieldToString(e, prependModuleNameIref)
				if err != nil {
					return nil, err
				}
				sval = append(sval, name)
			} else {
				sval = append(sval, e.Int())
			}
		case reflect.Float32, reflect.Float64:
			sval = append(sval, e.Float())
		case reflect.Bool:
			sval = append(sval, e.Bool())
		case reflect.Interface:
			// Occurs in two cases:
			// 1) Where there is a leaflist of mixed types.
			// 2) Where there is a leaflist of unions.
			var err error
			ev := e.Elem()
			switch {
			case ev.Kind() == reflect.Ptr:
				uval, err := unwrapUnionInterfaceValue(e, prependModuleNameIref)
				if err != nil {
					return nil, err
				}
				if sval, err = appendTypedValue(sval, reflect.ValueOf(uval), prependModuleNameIref); err != nil {
					return nil, err
				}
			case ev.Kind() == reflect.Slice:
				if ev.Type().Name() != BinaryTypeName {
					return nil, fmt.Errorf("unknown union type within a slice: %v", e.Type().Name())
				}
				sval = append(sval, ev.Bytes())
			default:
				if underlyingType, ok := unionSingletonUnderlyingTypes[ev.Type().Name()]; ok && ev.Type().ConvertibleTo(underlyingType) {
					ev = ev.Convert(underlyingType)
				}
				if sval, err = appendTypedValue(sval, ev, prependModuleNameIref); err != nil {
					return nil, err
				}
			}
		case reflect.Slice:
			// The only time we can have a slice within a leaf-list is when
			// the type of the field is a binary - such that we have a [][]byte field.
			if e.Type().Name() != BinaryTypeName {
				return nil, fmt.Errorf("unknown type within a slice: %v", e.Type().Name())
			}
			sval = append(sval, e.Bytes())
		default:
			return nil, fmt.Errorf("invalid type %s in leaflist", e.Kind())
		}
	}
	return sval, nil
}

// appendTypedValue takes an input reflect.Value and typecasts it to
// be appended the supplied slice of empty interfaces. If prependModuleNameIref
// is set to true, the module name is prepended to the string value of
// any identity encountered when appending.
func appendTypedValue(l []interface{}, v reflect.Value, prependModuleNameIref bool) ([]interface{}, error) {
	ival := v.Interface()
	switch reflect.TypeOf(ival).Kind() {
	case reflect.String:
		return append(l, ival.(string)), nil
	case reflect.Int8:
		return append(l, ival.(int8)), nil
	case reflect.Int16:
		return append(l, ival.(int16)), nil
	case reflect.Int32:
		return append(l, ival.(int32)), nil
	case reflect.Int:
		return append(l, ival.(int)), nil
	case reflect.Int64:
		if _, ok := ival.(GoEnum); ok {
			name, _, err := enumFieldToString(v, prependModuleNameIref)
			if err != nil {
				return nil, err
			}
			return append(l, name), nil
		}
		return append(l, ival.(int64)), nil
	case reflect.Uint8:
		return append(l, ival.(uint8)), nil
	case reflect.Uint16:
		return append(l, ival.(uint16)), nil
	case reflect.Uint32:
		return append(l, ival.(uint32)), nil
	case reflect.Uint64, reflect.Uint:
		return append(l, ival.(uint64)), nil
	case reflect.Float32:
		return append(l, ival.(float32)), nil
	case reflect.Float64:
		return append(l, ival.(float64)), nil
	case reflect.Bool:
		return append(l, ival.(bool)), nil
	case reflect.Slice:
		if v.Type().Name() != BinaryTypeName {
			return nil, fmt.Errorf("unknown type within a slice: %v", v.Type().Name())
		}
		return append(l, v.Bytes()), nil
	}
	return nil, fmt.Errorf("unknown kind in leaflist: %v", reflect.TypeOf(v).Kind())
}

// RFC7951JSONConfig is used to control the behaviour of how
// RFC7951 JSON is output by the ygot library.
type RFC7951JSONConfig struct {
	// AppendModuleName determines whether the module name is prepended to
	// elements that are defined within a different YANG module than their
	// parent.
	AppendModuleName bool
	// PrependModuleNameIdentityref determines whether the module name is
	// prepended to identityref values. AppendModuleName (should be named
	// PrependModuleName) subsumes and overrides this flag.
	// Note: using this flag instead of AppendModuleName is not
	// RFC7951-compliant and should be avoided for any standard
	// implementation.
	PrependModuleNameIdentityref bool
	// PreferShadowPath uses the name of the "shadow-path" tag of a
	// GoStruct to determine the marshalled path elements instead of the
	// "path" tag, whenever the former is present.
	PreferShadowPath bool
	// RewriteModuleNames specifies that, when marshalling to JSON, any
	// entry that is found within module A should be assumed to be in
	// module B. This allows a user to augment modules with nodes that
	// are then rewritten to be part of the augmented (note augmentED)
	// module's namespace. The primary reason that a user may this
	// functionality is to ensure that when a node is removed from an
	// model, but it is to be re-added for backwards compatibility by
	// augmentation, then the original output is not modified.
	//
	// The RewriteModuleNames map is keyed on the name of the module that
	// is to be rewritten FROM, and the value of the map is the name of the module
	// it is to be rewritten TO.
	RewriteModuleNames map[string]string
}

// IsMarshal7951Arg marks the RFC7951JSONConfig struct as a valid argument to
// Marshal7951.
func (*RFC7951JSONConfig) IsMarshal7951Arg() {}

func (*RFC7951JSONConfig) Process(extensions []yext.ExtensionParams, inputData ...interface{}) (interface{}, error) {
	return nil, nil
}

func (*RFC7951JSONConfig) IsExtensionHandler() bool {
	return false
}

func (*RFC7951JSONConfig) IsExtensionSupported(ext yext.ExtensionParams) bool {
	return false
}

// ConstructIETFJSON marshals a supplied GoStruct to a map, suitable for
// handing to json.Marshal. It complies with the convention for marshalling
// to JSON described by RFC7951. The supplied args control options corresponding
// to the method by which JSON is marshalled.
func ConstructIETFJSON(s ValidatedGoStruct, args *RFC7951JSONConfig) (map[string]interface{}, error) {
	return structJSON(s, "", jsonOutputConfig{
		jType:         RFC7951,
		rfc7951Config: args,
	})
}

// ConstructInternalJSON marshals a supplied GoStruct to a map, suitable for handing
// to json.Marshal. It uses the loosely specified JSON format document in
// go/yang-internal-json.
func ConstructInternalJSON(s GoStruct) (map[string]interface{}, error) {
	return structJSON(s, "", jsonOutputConfig{
		jType: Internal,
	})
}

// Marshal7951Arg is an interface implemented by arguments to
// the Marshal7951 function.
type Marshal7951Arg interface {
	// IsMarshal7951Arg is a market method.
	IsMarshal7951Arg()
	// yext.ExtensionHandler to process extensions.
	yext.ExtensionHandler
}

// JSONIndent is a string that specifies the indentation that should be used
// for JSON input.
type JSONIndent string

// IsMarshal7951Arg marks JSONIndent as a valid Marshal7951 argument.
func (JSONIndent) IsMarshal7951Arg() {}

func (JSONIndent) Process(extensions []yext.ExtensionParams, inputData ...interface{}) (interface{}, error) {
	return nil, nil
}

func (JSONIndent) IsExtensionHandler() bool {
	return false
}

func (JSONIndent) IsExtensionSupported(ext yext.ExtensionParams) bool {
	return false
}

// Marshal7951 renders the supplied interface to RFC7951-compatible JSON. The argument
// supplied must be a valid type within a generated ygot GoStruct - but can be a member
// field of a generated struct rather than the entire struct - allowing specific fields
// to be rendered. The supplied arguments control the JSON marshalling behaviour - both
// base JSON Marshal (e.g., indentation), as well as RFC7951 specific options such as
// YANG module names being prepended.
// The rendered JSON is returned as a byte slice - in common with json.Marshal.
func Marshal7951(d interface{}, args ...Marshal7951Arg) ([]byte, error) {
	var (
		rfcCfg     *RFC7951JSONConfig
		indent     string
		extHandler yext.ExtensionHandler
	)
	for _, a := range args {
		switch v := a.(type) {
		case *RFC7951JSONConfig:
			rfcCfg = v
		case JSONIndent:
			indent = string(v)
		default:
			if isExt := a.IsExtensionHandler(); isExt {
				extHandler = a
			}
		}
	}
	j, err := jsonValue(reflect.ValueOf(d), "", jsonOutputConfig{
		jType:         RFC7951,
		rfc7951Config: rfcCfg,
		extHandler:    extHandler,
	})
	if err != nil {
		return nil, err
	}

	var js []byte
	switch indent {
	case "":
		js, err = json.Marshal(j)
	default:
		js, err = json.MarshalIndent(j, "", indent)
	}
	if err != nil {
		return nil, fmt.Errorf("could not marshal JSON, %v", err)
	}

	return js, nil
}

// jsonOutputConfig is used to determine how constructJSON should generate
// JSON.
type jsonOutputConfig struct {
	// jType specifies the format of JSON to be output (IETF RFC7951 vs. proprietary).
	jType JSONFormat
	// rfc7951Config stores the configuration to be used when outputting RFC7951
	// JSON.
	rfc7951Config *RFC7951JSONConfig
	// extHandler can be used to process extensions defined as struct tags.
	extHandler yext.ExtensionHandler
}

// rewriteModName rewrites the module mod according to the specified rewrite rules.
// The rewrite rules are a map keyed by observed module name, with values of
// the name of the module that is to be rewritten to. It returns the rewritten
// module name, or the original module name in the case that it does not need
// to be rewritten.
func rewriteModName(mod string, rules map[string]string) string {
	if rules == nil || rules[mod] == "" {
		return mod
	}
	return rules[mod]
}

// prependmodsJSON determines what module names to prepend to a path element in
// RFC7951 output mode given the field to marshal and the parent's module name,
// along with the JSON output config. The output type is a slice of slices due
// to each path step possibly being multiple elements, and due to this field
// representing possibly multiple paths in the YANG tree due to path
// compression. If nil is returned, then there are no modules to be prepended.
// If an element is the empty string, it indicates that no module name should
// be prepended due to residing in the same module as the parent module. If
// there are modules to be prepended, it also returns the module to which the
// field belongs. It will also return an error if it encounters one.
func prependmodsJSON(fType reflect.StructField, parentMod string, args jsonOutputConfig) ([][]string, string, error) {
	var prependmods [][]string
	var chMod string

	mapModules, err := structTagToLibModules(fType, args.rfc7951Config.PreferShadowPath)
	if err != nil {
		return nil, "", fmt.Errorf("%s: %v", fType.Name, err)
	}
	if len(mapModules) == 0 {
		return nil, "", nil
	}

	for _, modulePath := range mapModules {
		var prependmod []string
		prevMod := parentMod
		for i := 0; i != modulePath.Len(); i++ {
			mod, err := modulePath.StringElemAt(i)
			if err != nil {
				return nil, "", err
			}
			// First we check whether we are rewriting the name of the module, so that
			// we do the right comparison.
			mod = rewriteModName(mod, args.rfc7951Config.RewriteModuleNames)
			if mod == prevMod {
				// The empty string indicates to not prepend a module name.
				mod = ""
			} else {
				prevMod = mod
			}
			prependmod = append(prependmod, mod)
		}
		if chMod != "" && prevMod != chMod {
			return nil, "", fmt.Errorf("%s: child modules between all paths are not equal: %v", fType.Name, mapModules)
		}
		prependmods = append(prependmods, prependmod)
		chMod = prevMod
	}
	return prependmods, chMod, nil
}

// structJSON marshals a GoStruct to a map[string]interface{} which can be
// handed to JSON marshal. parentMod specifies the module that the supplied
// GoStruct is defined within such that RFC7951 format JSON is able to consider
// whether to prepend the name of the module to an element. The format of JSON to
// be produced and whether such module names are prepended is controlled through the
// supplied jsonOutputConfig. Returns an error if the GoStruct cannot be rendered
// to JSON.
func structJSON(s GoStruct, parentMod string, args jsonOutputConfig) (map[string]interface{}, error) {
	var errs errlist.List

	sval := reflect.ValueOf(s).Elem()
	stype := sval.Type()

	// Marshal into a map[string]interface{} which can be handed to
	// json.Marshal(Text)?
	jsonout := map[string]interface{}{}

	for i := 0; i < sval.NumField(); i++ {
		field := sval.Field(i)
		fType := stype.Field(i)

		// Module names to prepend to the path in RFC7951 output mode.
		var prependmods [][]string
		var chMod string
		if args.jType == RFC7951 && args.rfc7951Config != nil && args.rfc7951Config.AppendModuleName {
			var err error
			if prependmods, chMod, err = prependmodsJSON(fType, parentMod, args); err != nil {
				errs.Add(err)
				continue
			}
		}

		mapPaths, err := structTagToLibPaths(fType, newStringSliceGNMIPath([]string{}), args.rfc7951Config != nil && args.rfc7951Config.PreferShadowPath)
		if err != nil {
			errs.Add(fmt.Errorf("%s: %v", fType.Name, err))
			continue
		}

		// s is the fake root if its path tag is empty. In this case,
		// we want to forward the parent module to the child nodes.
		isFakeRoot := len(mapPaths) == 1 && mapPaths[0].Len() == 0
		if isFakeRoot {
			chMod = parentMod
		}

		value, err := jsonValue(field, chMod, args)
		if err != nil {
			errs.Add(err)
			continue
		}

		if value == nil {
			continue
		}

<<<<<<< HEAD
		if extensions, hasExtensions := fType.Tag.Lookup("extensions"); hasExtensions && args.extHandler != nil {
			supportedExtensions := yext.GetSupportedExtensions(extensions, args.extHandler)
			if len(supportedExtensions) > 0 {
				value, err = args.extHandler.Process(supportedExtensions, value)
				if err != nil {
					errs.Add(fmt.Errorf("failed to process YANG extensions: %s, error: %s", supportedExtensions, err.Error()))
					continue
				}
			}
		}

		if mp, ok := value.(map[string]interface{}); ok && len(mp) == 0 {
			if _, isPresenceContainer := fType.Tag.Lookup("presence"); !isPresenceContainer {
				continue
			}
=======
		if mp, ok := value.(map[string]interface{}); ok && len(mp) == 0 && !util.IsYangPresence(fType) {
			continue
>>>>>>> a7303179
		}

		if isFakeRoot {
			if v, ok := value.(map[string]interface{}); ok {
				for mk, mv := range v {
					jsonout[mk] = mv
				}
			} else {
				errs.Add(fmt.Errorf("empty path specified for non-root entity"))
			}
			continue
		}

		if prependmods != nil && len(mapPaths) != len(prependmods) {
			errs.Add(fmt.Errorf("%s: number of paths and modules in struct tag not the same: (paths: %v, modules: %v)", fType.Name, len(mapPaths), len(prependmods)))
			continue
		}

		for i, p := range mapPaths {
			if prependmods != nil && p.Len() != len(prependmods[i]) {
				errs.Add(fmt.Errorf("number of paths and modules elements not the same: (paths: %v, modules: %v)", p, prependmods[i]))
				continue
			}

			parent := jsonout
			j := 0
			for ; j != p.Len()-1; j++ {
				k, err := p.StringElemAt(j)
				if err != nil {
					errs.Add(err)
					continue
				}

				if prependmods != nil && prependmods[i][j] != "" {
					k = fmt.Sprintf("%s:%s", prependmods[i][j], k)
				}

				if _, ok := parent[k]; !ok {
					parent[k] = map[string]interface{}{}
				}
				parent = parent[k].(map[string]interface{})
			}
			k, err := p.LastStringElem()
			if err != nil {
				errs.Add(err)
				continue
			}
			if prependmods != nil && prependmods[i][j] != "" {
				k = fmt.Sprintf("%s:%s", prependmods[i][j], k)
			}
			parent[k] = value
		}
	}

	if errs.Err() != nil {
		return nil, errs.Err()
	}

	return jsonout, nil
}

// writeIETFScalarJSON takes an input scalar value, and returns it in the format
// that is expected in IETF RFC7951 JSON. Per this specification, uint64, int64
// and float64 values are represented as strings.
func writeIETFScalarJSON(i interface{}) interface{} {
	switch reflect.ValueOf(i).Kind() {
	case reflect.Uint64, reflect.Int64, reflect.Float64:
		return fmt.Sprintf("%v", i)
	}
	return i
}

// keyValue takes an input reflect.Value and returns its representation when used
// in a key for a YANG list. If the value is an enumerated type then its string
// representation is returned, otherwise the value is returned as an interface{}.
// If prependModuleNameIref is set to true keys that are identity values in the YANG
// schema are prepended with the module that defines them.
func keyValue(v reflect.Value, prependModuleNameIref bool) (interface{}, error) {
	if _, isEnum := v.Interface().(GoEnum); !isEnum {
		return v.Interface(), nil
	}

	name, valueSet, err := enumFieldToString(v, prependModuleNameIref)
	if err != nil {
		return nil, err
	}
	if !valueSet {
		return nil, fmt.Errorf("keyValue: Unset enum value: %v", v)
	}

	return name, nil
}

// mapJSON takes an input reflect.Value containing a map, and
// constructs the representation for JSON marshalling that corresponds to it.
// The module within which the map is defined is specified by the parentMod
// argument.
func mapJSON(field reflect.Value, parentMod string, args jsonOutputConfig) (interface{}, error) {
	var errs errlist.List
	mapKeyMap := map[string]reflect.Value{}
	// Order of elements determines the order in which keys will be processed.
	var mapKeys []string
	switch args.jType {
	case RFC7951:
		// YANG lists are marshalled into a JSON object array for IETF
		// JSON. We handle the keys in alphabetical order to ensure that
		// deterministic ordering is achieved in the output JSON.
		for _, k := range field.MapKeys() {
			keyval, err := keyValue(k, false)
			if err != nil {
				errs.Add(fmt.Errorf("invalid enumerated key: %v", err))
				continue
			}
			kn := fmt.Sprintf("%v", keyval)
			mapKeys = append(mapKeys, kn)
			mapKeyMap[kn] = k
		}
	case Internal:
		// In non-IETF JSON, then we output a list as a JSON object. The keys
		// are stored as strings.
		for _, k := range field.MapKeys() {
			var kn string
			switch k.Kind() {
			case reflect.Struct:
				// Handle the case of a multikey list.
				var kp []string
				for j := 0; j < k.NumField(); j++ {
					keyval, err := keyValue(k.Field(j), false)
					if err != nil {
						errs.Add(fmt.Errorf("invalid enumerated key: %v", err))
						continue
					}
					kp = append(kp, fmt.Sprintf("%v", keyval))
				}
				kn = strings.Join(kp, " ")
			case reflect.Int64:
				keyval, err := keyValue(k, false)
				if err != nil {
					errs.Add(fmt.Errorf("invalid enumerated key: %v", err))
					continue
				}
				kn = fmt.Sprintf("%v", keyval)
			default:
				kn = fmt.Sprintf("%v", k.Interface())
			}
			mapKeys = append(mapKeys, kn)
			mapKeyMap[kn] = k
		}
	default:
		return nil, fmt.Errorf("unknown JSON type: %v", args.jType)
	}
	sort.Strings(mapKeys)

	if len(mapKeys) == 0 {
		// empty list should be encoded as empty list
		if args.jType == RFC7951 {
			return []interface{}{}, nil
		}
		return nil, nil
	}

	// Build the output that we expect. Since there is a difference between the IETF
	// and non-IETF forms, we simply choose vals to be interface{}, and then type assert
	// it later on. Since t cannot mutuate through this function we can guarantee that
	// the type assertions below will not cause panic, since we ensure that we know
	// what type of serialisation we're doing when we set the type.
	var vals interface{}
	switch args.jType {
	case RFC7951:
		vals = []interface{}{}
	case Internal:
		vals = map[string]interface{}{}
	default:
		return nil, fmt.Errorf("invalid JSON format specified: %v", args.jType)
	}
	for _, kn := range mapKeys {
		k := mapKeyMap[kn]
		goStruct, ok := field.MapIndex(k).Interface().(GoStruct)
		if !ok {
			errs.Add(fmt.Errorf("cannot map struct %v, invalid GoStruct", field))
			continue
		}

		val, err := structJSON(goStruct, parentMod, args)
		if err != nil {
			errs.Add(err)
			continue
		}

		switch args.jType {
		case RFC7951:
			vals = append(vals.([]interface{}), val)
		case Internal:
			vals.(map[string]interface{})[kn] = val
		default:
			errs.Add(fmt.Errorf("invalid JSON type: %v", args.jType))
			continue
		}
	}

	if errs.Err() != nil {
		return nil, errs.Err()
	}
	return vals, nil
}

// jsonValue takes a reflect.Value which represents a struct field and
// constructs the representation that can be used to marshal the field to JSON.
// The module within which the value is defined is specified by the parentMod string,
// and the type of JSON to be rendered controlled by the value of the jsonOutputConfig
// provided. Returns an error if one occurs during the mapping process.
func jsonValue(field reflect.Value, parentMod string, args jsonOutputConfig) (interface{}, error) {
	var value interface{}
	var errs errlist.List

	switch field.Kind() {
	case reflect.Map, reflect.Slice, reflect.Ptr, reflect.Interface:
		if field.IsNil() {
			return nil, nil
		}
	}

	prependModuleNameIref := args.rfc7951Config != nil && (args.rfc7951Config.AppendModuleName || args.rfc7951Config.PrependModuleNameIdentityref)

	switch field.Kind() {
	case reflect.Map:
		var err error
		value, err = mapJSON(field, parentMod, args)
		if err != nil {
			errs.Add(err)
		}
	case reflect.Ptr:
		switch field.Elem().Kind() {
		case reflect.Struct:
			goStruct, ok := field.Interface().(GoStruct)
			if !ok {
				return nil, fmt.Errorf("cannot map struct %v, invalid GoStruct", field)
			}

			var err error
			value, err = structJSON(goStruct, parentMod, args)
			if err != nil {
				errs.Add(err)
			}
		default:
			value = field.Elem().Interface()
			if args.jType == RFC7951 {
				value = writeIETFScalarJSON(value)
			}
		}
	case reflect.Slice:

		isAnnotationSlice := func(v reflect.Value) bool {
			annoT := reflect.TypeOf((*Annotation)(nil)).Elem()
			return v.Type().Elem().Implements(annoT)
		}

		var err error
		switch {
		case isAnnotationSlice(field):
			value, err = jsonAnnotationSlice(field)
		default:
			value, err = jsonSlice(field, parentMod, args)
		}
		if err != nil {
			return nil, err
		}
	case reflect.Int64:
		// Enumerated values are represented as int64 in the generated Go structures.
		// For output, we map the enumerated value to the string name of the enum.
		v, set, err := enumFieldToString(field, prependModuleNameIref)
		if err != nil {
			return nil, err
		}

		// Skip if the enum has not been explicitly set in the schema.
		if !set {
			return nil, nil
		}
		value = v
	case reflect.Interface:
		// Union values that have more than one type are represented as a pointer to
		// an interface in the generated Go structures - extract the relevant value
		// and return this.
		var err error
		switch {
		case util.IsValueInterfaceToStructPtr(field):
			if value, err = unwrapUnionInterfaceValue(field, prependModuleNameIref); err != nil {
				return nil, err
			}
			if value != nil && reflect.TypeOf(value).Name() == BinaryTypeName {
				if value, err = jsonSlice(reflect.ValueOf(value), parentMod, args); err != nil {
					return nil, err
				}
				return value, nil
			}
		case field.Elem().Kind() == reflect.Slice && field.Elem().Type().Name() == BinaryTypeName:
			if value, err = jsonSlice(field.Elem(), parentMod, args); err != nil {
				return nil, err
			}
			return value, nil
		default:
			if value, err = resolveUnionVal(field.Elem().Interface(), prependModuleNameIref); err != nil {
				return nil, err
			}
		}
		if args.jType == RFC7951 {
			value = writeIETFScalarJSON(value)
		}
	case reflect.Bool:
		// A non-pointer field of type boolean is an empty leaf within the YANG schema.
		// For RFC7951 this is represented as a null JSON array (i.e., [null]). For internal
		// JSON if the leaf is present and set, it is rendered as 'true', or as nil otherwise.
		switch {
		case args.jType == RFC7951 && field.Type().Name() == EmptyTypeName && field.Bool():
			value = []interface{}{nil}
		case field.Bool():
			value = true
		}
	default:
		return nil, fmt.Errorf("got unexpected field type, was: %v", field.Kind())
	}

	if errs.Err() != nil {
		return nil, errs.Err()
	}
	return value, nil
}

// jsonSlice takes an input reflect.Value containing a slice, and
// outputs the JSON that corresponds to it in the requested JSON format. In a
// GoStruct, a slice may be a binary field, leaf-list or an unkeyed list. The
// parentMod is used to track the name of the parent module in the case that
// module names should be prepended.
func jsonSlice(field reflect.Value, parentMod string, args jsonOutputConfig) (interface{}, error) {
	if field.Type().Name() == BinaryTypeName {
		// Handle the case that that we have a Binary ([]byte) value,
		// which must be returned as a JSON string.
		return binaryBase64(field.Bytes()), nil
	}

	// In the case that the field is a slice of struct pointers then this
	// was an unkeyed YANG list.
	if c := field.Type().Elem(); util.IsTypeStructPtr(c) {
		vals := []interface{}{}
		for i := 0; i < field.Len(); i++ {
			gs, ok := field.Index(i).Interface().(GoStruct)
			if !ok {
				return nil, fmt.Errorf("invalid member of a slice, %s was not a valid GoStruct", c.Name())
			}
			j, err := structJSON(gs, parentMod, args)
			if err != nil {
				return nil, err
			}
			vals = append(vals, j)
		}

		return vals, nil
	}

	prependModuleNameIref := args.rfc7951Config != nil && (args.rfc7951Config.AppendModuleName || args.rfc7951Config.PrependModuleNameIdentityref)
	sl, err := leaflistToSlice(field, prependModuleNameIref)
	if err != nil {
		return nil, fmt.Errorf("could not map slice (leaf-list or unkeyed list): %v", err)
	}
	for j, e := range sl {
		switch {
		case reflect.TypeOf(e).Kind() == reflect.Slice:
			// This is a slice within a slice which can only be a binary value,
			// so we base64 encode it.
			sl[j] = binaryBase64(reflect.ValueOf(e).Bytes())
		case args.jType == RFC7951:
			sl[j] = writeIETFScalarJSON(e)
		}
	}
	return sl, nil
}

// jsonAnnotationSlice takes a reflect.Value which must represent a
// ygot Annotation field ([]ygot.Annotation), and marshals it to JSON to be
// included in the output JSON.
func jsonAnnotationSlice(v reflect.Value) (interface{}, error) {
	if v.Len() == 0 {
		return nil, nil
	}

	vals := []interface{}{}
	for i := 0; i < v.Len(); i++ {
		fv := v.Index(i).Interface().(Annotation)
		jv, err := fv.MarshalJSON()
		if err != nil {
			return nil, fmt.Errorf("cannot marshal annotation %v type %T to JSON: %v", fv, fv, err)
		}

		// MarshalJSON returns []byte, but we really want to have this as the unmarshalled
		// value, since constructJSON returns a series of map[string]interface{} Which
		// are later marshalled, we therefore unmarshal the []byte into an interface{}
		var nv interface{}
		if err := json.Unmarshal(jv, &nv); err != nil {
			return nil, fmt.Errorf("annotation %v, type %T could not be unmarshalled from JSON: %v", fv, fv, err)
		}
		vals = append(vals, nv)
	}
	return vals, nil
}

// unwrapUnionInterfaceValue takes an input reflect.Value which must contain
// an interface Value, and resolves it from the generated wrapper union struct
// to the value which should be used for the YANG leaf.
//
// In a generated GoStruct, a union with more than one type is implemented
// as an interface which is implemented by the types that are valid for the
// union, for example:
//
//	container foo {
//		leaf bar {
//			type union {
//				type string;
//				type int32;
//			}
//		}
//	}
//
// Is mapped to:
//
//	type Foo struct {
//		Bar Foo_Bar_Union `path:"bar"`
//	}
//
//	type Foo_Bar_Union interface {
//		Is_Foo_Bar_Union()
//	}
//
//	type Foo_Bar_Union_String struct {
//		String string
//	}
//	func (*Foo_Bar_Union_String) Is_Foo_Bar_Union() {}
//
//	type Foo_Bar_Union_Int32 struct {
//		Int32 int32
//	}
//	func (*Foo_Bar_Union_Int32) Is_Foo_Bar_Union() {}
//
// This function extracts field index 0 of the struct within the interface and returns
// the value.
func unwrapUnionInterfaceValue(v reflect.Value, prependModuleNameIref bool) (interface{}, error) {
	var s reflect.Value
	switch {
	case util.IsValueInterfaceToStructPtr(v):
		s = v.Elem().Elem()
	case util.IsValueStructPtr(v):
		s = v.Elem()
	default:
		return nil, fmt.Errorf("received a union type which was invalid: %v", v.Kind())
	}

	if !util.IsStructValueWithNFields(s, 1) {
		return nil, fmt.Errorf("received a union type which did not have one field, had: %v", s.NumField())
	}

	return resolveUnionVal(s.Field(0).Interface(), prependModuleNameIref)
}

// unionPtrValue returns the value of a union when it is stored as a pointer. The
// type of the union field is as per the description in unwrapUnionInterfaceValue. Union
// pointer values are used when a list is keyed by a union.
func unionPtrValue(v reflect.Value, prependModuleNameIref bool) (interface{}, error) {
	if !util.IsValueStructPtr(v) {
		return nil, fmt.Errorf("received a union pointer that didn't contain a struct, got: %v", v.Kind())
	}

	if !util.IsStructValueWithNFields(v.Elem(), 1) {
		return nil, fmt.Errorf("received a union pointer struct that didn't have one field, got: %v", v.Elem().NumField())
	}

	return resolveUnionVal(v.Elem().Field(0).Interface(), prependModuleNameIref)
}

// resolveUnionVal returns the value of a field in a union, resolving it to its
// the relevant type where required.
func resolveUnionVal(v interface{}, prependModuleNameIref bool) (interface{}, error) {
	if _, isEnum := v.(GoEnum); isEnum {
		val, set, err := enumFieldToString(reflect.ValueOf(v), prependModuleNameIref)
		if err != nil {
			return nil, err
		}

		// If the enum isn't set, then we return a nil value
		// such that it is not included in the output JSON.
		if !set {
			return nil, nil
		}
		v = val
	}
	return v, nil
}<|MERGE_RESOLUTION|>--- conflicted
+++ resolved
@@ -1183,7 +1183,6 @@
 			continue
 		}
 
-<<<<<<< HEAD
 		if extensions, hasExtensions := fType.Tag.Lookup("extensions"); hasExtensions && args.extHandler != nil {
 			supportedExtensions := yext.GetSupportedExtensions(extensions, args.extHandler)
 			if len(supportedExtensions) > 0 {
@@ -1195,14 +1194,8 @@
 			}
 		}
 
-		if mp, ok := value.(map[string]interface{}); ok && len(mp) == 0 {
-			if _, isPresenceContainer := fType.Tag.Lookup("presence"); !isPresenceContainer {
-				continue
-			}
-=======
 		if mp, ok := value.(map[string]interface{}); ok && len(mp) == 0 && !util.IsYangPresence(fType) {
 			continue
->>>>>>> a7303179
 		}
 
 		if isFakeRoot {
