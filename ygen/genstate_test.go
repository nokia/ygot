--- conflicted
+++ resolved
@@ -1867,11 +1867,7 @@
 
 				}
 
-<<<<<<< HEAD
-				if len(wantDir.path) > 0 && !reflect.DeepEqual(wantDir.path, gotDir.path) {
-=======
 				if wantDir.path != nil && !reflect.DeepEqual(wantDir.path, gotDir.path) {
->>>>>>> 089c47d7
 					t.Errorf("%s (%v): %s did not have matching path, got: %v, want: %v", tt.name, c.compress, gotName, gotDir.path, wantDir.path)
 				}
 
